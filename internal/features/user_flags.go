--- conflicted
+++ resolved
@@ -1,37 +1,17 @@
 package features
 
 type UserFeatures struct {
-<<<<<<< HEAD
-	DefaultTags                  map[string]string
-	DefaultLocation              string
-	DefaultNaming                string
-	DefaultNamingPrefix          string
-	DefaultNamingSuffix          string
-	CafEnabled                   bool
-	EnableHCLOutputForDataSource bool
-	EnablePreflight              bool
-=======
 	DefaultTags     map[string]string
 	DefaultLocation string
 	DefaultNaming   string
->>>>>>> 9468157a
+	EnablePreflight bool
 }
 
 func Default() UserFeatures {
 	return UserFeatures{
-<<<<<<< HEAD
-		DefaultTags:                  nil,
-		DefaultLocation:              "",
-		DefaultNaming:                "",
-		DefaultNamingPrefix:          "",
-		DefaultNamingSuffix:          "",
-		CafEnabled:                   false,
-		EnableHCLOutputForDataSource: false,
-		EnablePreflight:              false,
-=======
 		DefaultTags:     nil,
 		DefaultLocation: "",
 		DefaultNaming:   "",
->>>>>>> 9468157a
+		EnablePreflight: false,
 	}
 }