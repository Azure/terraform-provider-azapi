--- conflicted
+++ resolved
@@ -37,29 +37,6 @@
 )
 
 type DataPlaneResourceModel struct {
-<<<<<<< HEAD
-	ID                    types.String        `tfsdk:"id"`
-	Name                  types.String        `tfsdk:"name"`
-	ParentID              types.String        `tfsdk:"parent_id"`
-	Type                  types.String        `tfsdk:"type"`
-	Body                  types.Dynamic       `tfsdk:"body"`
-	IgnoreCasing          types.Bool          `tfsdk:"ignore_casing"`
-	IgnoreMissingProperty types.Bool          `tfsdk:"ignore_missing_property"`
-	ReplaceTriggersRefs   types.List          `tfsdk:"replace_triggers_refs"`
-	ResponseExportValues  types.Dynamic       `tfsdk:"response_export_values"`
-	Retry                 retry.RetryValue    `tfsdk:"retry"`
-	Locks                 types.List          `tfsdk:"locks"`
-	Output                types.Dynamic       `tfsdk:"output"`
-	Timeouts              timeouts.Value      `tfsdk:"timeouts"`
-	CreateHeaders         map[string]string   `tfsdk:"create_headers"`
-	CreateQueryParameters map[string][]string `tfsdk:"create_query_parameters"`
-	UpdateHeaders         map[string]string   `tfsdk:"update_headers"`
-	UpdateQueryParameters map[string][]string `tfsdk:"update_query_parameters"`
-	DeleteHeaders         map[string]string   `tfsdk:"delete_headers"`
-	DeleteQueryParameters map[string][]string `tfsdk:"delete_query_parameters"`
-	ReadHeaders           map[string]string   `tfsdk:"read_headers"`
-	ReadQueryParameters   map[string][]string `tfsdk:"read_query_parameters"`
-=======
 	ID                            types.String        `tfsdk:"id"`
 	Name                          types.String        `tfsdk:"name"`
 	ParentID                      types.String        `tfsdk:"parent_id"`
@@ -68,6 +45,7 @@
 	IgnoreCasing                  types.Bool          `tfsdk:"ignore_casing"`
 	IgnoreMissingProperty         types.Bool          `tfsdk:"ignore_missing_property"`
 	ReplaceTriggersExternalValues types.Dynamic       `tfsdk:"replace_triggers_external_values"`
+	ReplaceTriggersRefs           types.List          `tfsdk:"replace_triggers_refs"`
 	ResponseExportValues          types.Dynamic       `tfsdk:"response_export_values"`
 	Retry                         retry.RetryValue    `tfsdk:"retry"`
 	Locks                         types.List          `tfsdk:"locks"`
@@ -81,7 +59,6 @@
 	DeleteQueryParameters         map[string][]string `tfsdk:"delete_query_parameters"`
 	ReadHeaders                   map[string]string   `tfsdk:"read_headers"`
 	ReadQueryParameters           map[string][]string `tfsdk:"read_query_parameters"`
->>>>>>> b85327a5
 }
 
 type DataPlaneResource struct {
@@ -159,12 +136,6 @@
 					myplanmodifier.DynamicUseStateWhen(dynamic.SemanticallyEqual),
 				},
 				MarkdownDescription: docstrings.Body(),
-			},
-
-			"replace_triggers_refs": schema.ListAttribute{
-				ElementType:         types.StringType,
-				Optional:            true,
-				MarkdownDescription: "A list of paths in the current Terraform configuration. When the values at these paths change, the resource will be replaced.",
 			},
 
 			"ignore_casing": schema.BoolAttribute{
@@ -215,6 +186,12 @@
 				},
 			},
 
+			"replace_triggers_refs": schema.ListAttribute{
+				ElementType:         types.StringType,
+				Optional:            true,
+				MarkdownDescription: "A list of paths in the current Terraform configuration. When the values at these paths change, the resource will be replaced.",
+			},
+
 			"locks": schema.ListAttribute{
 				ElementType: types.StringType,
 				Optional:    true,
