--- conflicted
+++ resolved
@@ -45,23 +45,6 @@
 )
 
 type AzapiResourceModel struct {
-<<<<<<< HEAD
-	ID                      types.String   `tfsdk:"id"`
-	Name                    types.String   `tfsdk:"name"`
-	ParentID                types.String   `tfsdk:"parent_id"`
-	Type                    types.String   `tfsdk:"type"`
-	Location                types.String   `tfsdk:"location"`
-	Identity                types.List     `tfsdk:"identity"`
-	Body                    types.Dynamic  `tfsdk:"body"`
-	Locks                   types.List     `tfsdk:"locks"`
-	SchemaValidationEnabled types.Bool     `tfsdk:"schema_validation_enabled"`
-	IgnoreCasing            types.Bool     `tfsdk:"ignore_casing"`
-	IgnoreMissingProperty   types.Bool     `tfsdk:"ignore_missing_property"`
-	ResponseExportValues    types.List     `tfsdk:"response_export_values"`
-	Output                  types.Dynamic  `tfsdk:"output"`
-	Tags                    types.Map      `tfsdk:"tags"`
-	Timeouts                timeouts.Value `tfsdk:"timeouts"`
-=======
 	ID                      types.String     `tfsdk:"id"`
 	Name                    types.String     `tfsdk:"name"`
 	ParentID                types.String     `tfsdk:"parent_id"`
@@ -70,9 +53,7 @@
 	Identity                types.List       `tfsdk:"identity"`
 	Body                    types.Dynamic    `tfsdk:"body"`
 	Locks                   types.List       `tfsdk:"locks"`
-	RemovingSpecialChars    types.Bool       `tfsdk:"removing_special_chars"`
 	SchemaValidationEnabled types.Bool       `tfsdk:"schema_validation_enabled"`
-	IgnoreBodyChanges       types.List       `tfsdk:"ignore_body_changes"`
 	IgnoreCasing            types.Bool       `tfsdk:"ignore_casing"`
 	IgnoreMissingProperty   types.Bool       `tfsdk:"ignore_missing_property"`
 	ResponseExportValues    types.List       `tfsdk:"response_export_values"`
@@ -80,7 +61,6 @@
 	Tags                    types.Map        `tfsdk:"tags"`
 	Timeouts                timeouts.Value   `tfsdk:"timeouts"`
 	Retry                   retry.RetryValue `tfsdk:"retry"`
->>>>>>> 5a410391
 }
 
 var _ resource.Resource = &AzapiResource{}
@@ -132,17 +112,6 @@
 				MarkdownDescription: "Specifies the name of the azure resource. Changing this forces a new resource to be created.",
 			},
 
-<<<<<<< HEAD
-=======
-			"removing_special_chars": schema.BoolAttribute{
-				DeprecationMessage:  "This feature is deprecated and will be removed in a major release. Please use the `name` argument to specify the name of the resource.",
-				Optional:            true,
-				Computed:            true,
-				Default:             defaults.BoolDefault(false),
-				MarkdownDescription: "Whether to remove special characters in resource name. Defaults to `false`.",
-			},
-
->>>>>>> 5a410391
 			"parent_id": schema.StringAttribute{
 				Optional: true,
 				Computed: true,
@@ -178,21 +147,9 @@
 			"body": schema.DynamicAttribute{
 				Optional: true,
 				PlanModifiers: []planmodifier.Dynamic{
-<<<<<<< HEAD
 					myplanmodifier.DynamicUseStateWhen(dynamic.SemanticallyEqual),
-=======
-					myplanmodifier.DynamicUseStateWhen(bodySemanticallyEqual),
 				},
 				MarkdownDescription: docstrings.Body(),
-			},
-
-			"ignore_body_changes": schema.ListAttribute{
-				ElementType: types.StringType,
-				Optional:    true,
-				Validators: []validator.List{
-					listvalidator.ValueStringsAre(myvalidator.StringIsNotEmpty()),
->>>>>>> 5a410391
-				},
 			},
 
 			"ignore_casing": schema.BoolAttribute{
