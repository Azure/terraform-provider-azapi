--- conflicted
+++ resolved
@@ -46,45 +46,25 @@
 )
 
 type AzapiResourceModel struct {
-<<<<<<< HEAD
-	ID                      types.String   `tfsdk:"id"`
-	Name                    types.String   `tfsdk:"name"`
-	ParentID                types.String   `tfsdk:"parent_id"`
-	Type                    types.String   `tfsdk:"type"`
-	Location                types.String   `tfsdk:"location"`
-	Identity                types.List     `tfsdk:"identity"`
-	Body                    types.Dynamic  `tfsdk:"body"`
-	Locks                   types.List     `tfsdk:"locks"`
-	RemovingSpecialChars    types.Bool     `tfsdk:"removing_special_chars"`
-	SchemaValidationEnabled types.Bool     `tfsdk:"schema_validation_enabled"`
-	ReplaceTriggeredBy      types.Dynamic  `tfsdk:"replace_triggered_by"`
-	IgnoreBodyChanges       types.List     `tfsdk:"ignore_body_changes"`
-	IgnoreCasing            types.Bool     `tfsdk:"ignore_casing"`
-	IgnoreMissingProperty   types.Bool     `tfsdk:"ignore_missing_property"`
-	ResponseExportValues    types.List     `tfsdk:"response_export_values"`
-	Output                  types.Dynamic  `tfsdk:"output"`
-	Tags                    types.Map      `tfsdk:"tags"`
-	Timeouts                timeouts.Value `tfsdk:"timeouts"`
-=======
+	Body                    types.Dynamic    `tfsdk:"body"`
 	ID                      types.String     `tfsdk:"id"`
-	Name                    types.String     `tfsdk:"name"`
-	ParentID                types.String     `tfsdk:"parent_id"`
-	Type                    types.String     `tfsdk:"type"`
-	Location                types.String     `tfsdk:"location"`
 	Identity                types.List       `tfsdk:"identity"`
-	Body                    types.Dynamic    `tfsdk:"body"`
-	Locks                   types.List       `tfsdk:"locks"`
-	RemovingSpecialChars    types.Bool       `tfsdk:"removing_special_chars"`
-	SchemaValidationEnabled types.Bool       `tfsdk:"schema_validation_enabled"`
 	IgnoreBodyChanges       types.List       `tfsdk:"ignore_body_changes"`
 	IgnoreCasing            types.Bool       `tfsdk:"ignore_casing"`
 	IgnoreMissingProperty   types.Bool       `tfsdk:"ignore_missing_property"`
+	Location                types.String     `tfsdk:"location"`
+	Locks                   types.List       `tfsdk:"locks"`
+	Name                    types.String     `tfsdk:"name"`
+	Output                  types.Dynamic    `tfsdk:"output"`
+	ParentID                types.String     `tfsdk:"parent_id"`
+	RemovingSpecialChars    types.Bool       `tfsdk:"removing_special_chars"`
+	ReplaceTriggeredBy      types.Dynamic    `tfsdk:"replace_triggered_by"`
 	ResponseExportValues    types.List       `tfsdk:"response_export_values"`
-	Output                  types.Dynamic    `tfsdk:"output"`
+	Retry                   retry.RetryValue `tfsdk:"retry"`
+	SchemaValidationEnabled types.Bool       `tfsdk:"schema_validation_enabled"`
 	Tags                    types.Map        `tfsdk:"tags"`
 	Timeouts                timeouts.Value   `tfsdk:"timeouts"`
-	Retry                   retry.RetryValue `tfsdk:"retry"`
->>>>>>> 5a410391
+	Type                    types.String     `tfsdk:"type"`
 }
 
 var _ resource.Resource = &AzapiResource{}
