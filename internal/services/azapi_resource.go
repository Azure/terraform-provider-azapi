package services

import (
	"context"
	"encoding/json"
	"fmt"
	"net/url"
	"reflect"
	"strings"
	"time"

	"github.com/Azure/azure-sdk-for-go/sdk/azcore/arm"
	"github.com/Azure/terraform-provider-azapi/internal/azure"
	"github.com/Azure/terraform-provider-azapi/internal/azure/identity"
	"github.com/Azure/terraform-provider-azapi/internal/azure/location"
	"github.com/Azure/terraform-provider-azapi/internal/azure/tags"
	aztypes "github.com/Azure/terraform-provider-azapi/internal/azure/types"
	"github.com/Azure/terraform-provider-azapi/internal/clients"
	"github.com/Azure/terraform-provider-azapi/internal/docstrings"
	"github.com/Azure/terraform-provider-azapi/internal/locks"
	"github.com/Azure/terraform-provider-azapi/internal/retry"
	"github.com/Azure/terraform-provider-azapi/internal/services/defaults"
	"github.com/Azure/terraform-provider-azapi/internal/services/dynamic"
	"github.com/Azure/terraform-provider-azapi/internal/services/migration"
	"github.com/Azure/terraform-provider-azapi/internal/services/myplanmodifier"
	"github.com/Azure/terraform-provider-azapi/internal/services/myplanmodifier/planmodifierdynamic"
	"github.com/Azure/terraform-provider-azapi/internal/services/myvalidator"
	"github.com/Azure/terraform-provider-azapi/internal/services/parse"
	"github.com/Azure/terraform-provider-azapi/internal/services/preflight"
	"github.com/Azure/terraform-provider-azapi/internal/tf"
	"github.com/Azure/terraform-provider-azapi/utils"
	"github.com/hashicorp/terraform-plugin-framework-timeouts/resource/timeouts"
	"github.com/hashicorp/terraform-plugin-framework-validators/listvalidator"
	"github.com/hashicorp/terraform-plugin-framework-validators/stringvalidator"
	"github.com/hashicorp/terraform-plugin-framework/attr"
	"github.com/hashicorp/terraform-plugin-framework/diag"
	"github.com/hashicorp/terraform-plugin-framework/path"
	"github.com/hashicorp/terraform-plugin-framework/resource"
	"github.com/hashicorp/terraform-plugin-framework/resource/schema"
	"github.com/hashicorp/terraform-plugin-framework/resource/schema/planmodifier"
	"github.com/hashicorp/terraform-plugin-framework/resource/schema/stringplanmodifier"
	"github.com/hashicorp/terraform-plugin-framework/schema/validator"
	"github.com/hashicorp/terraform-plugin-framework/tfsdk"
	"github.com/hashicorp/terraform-plugin-framework/types"
	"github.com/hashicorp/terraform-plugin-framework/types/basetypes"
	"github.com/hashicorp/terraform-plugin-log/tflog"
)

type AzapiResourceModel struct {
	Body                          types.Dynamic       `tfsdk:"body"`
	ID                            types.String        `tfsdk:"id"`
	Identity                      types.List          `tfsdk:"identity"`
	IgnoreCasing                  types.Bool          `tfsdk:"ignore_casing"`
	IgnoreMissingProperty         types.Bool          `tfsdk:"ignore_missing_property"`
	Location                      types.String        `tfsdk:"location"`
	Locks                         types.List          `tfsdk:"locks"`
	Name                          types.String        `tfsdk:"name"`
	Output                        types.Dynamic       `tfsdk:"output"`
	ParentID                      types.String        `tfsdk:"parent_id"`
	ReplaceTriggersExternalValues types.Dynamic       `tfsdk:"replace_triggers_external_values"`
	ReplaceTriggersRefs           types.List          `tfsdk:"replace_triggers_refs"`
	ResponseExportValues          types.Dynamic       `tfsdk:"response_export_values"`
	Retry                         retry.RetryValue    `tfsdk:"retry"`
	SchemaValidationEnabled       types.Bool          `tfsdk:"schema_validation_enabled"`
	Tags                          types.Map           `tfsdk:"tags"`
	Timeouts                      timeouts.Value      `tfsdk:"timeouts"`
	Type                          types.String        `tfsdk:"type"`
	CreateHeaders                 map[string]string   `tfsdk:"create_headers"`
	CreateQueryParameters         map[string][]string `tfsdk:"create_query_parameters"`
	UpdateHeaders                 map[string]string   `tfsdk:"update_headers"`
	UpdateQueryParameters         map[string][]string `tfsdk:"update_query_parameters"`
	DeleteHeaders                 map[string]string   `tfsdk:"delete_headers"`
	DeleteQueryParameters         map[string][]string `tfsdk:"delete_query_parameters"`
	ReadHeaders                   map[string]string   `tfsdk:"read_headers"`
	ReadQueryParameters           map[string][]string `tfsdk:"read_query_parameters"`
}

var _ resource.Resource = &AzapiResource{}
var _ resource.ResourceWithConfigure = &AzapiResource{}
var _ resource.ResourceWithModifyPlan = &AzapiResource{}
var _ resource.ResourceWithValidateConfig = &AzapiResource{}
var _ resource.ResourceWithImportState = &AzapiResource{}
var _ resource.ResourceWithUpgradeState = &AzapiResource{}

type AzapiResource struct {
	ProviderData *clients.Client
}

func (r *AzapiResource) Configure(_ context.Context, request resource.ConfigureRequest, _ *resource.ConfigureResponse) {
	if v, ok := request.ProviderData.(*clients.Client); ok {
		r.ProviderData = v
	}
}

func (r *AzapiResource) Metadata(_ context.Context, request resource.MetadataRequest, response *resource.MetadataResponse) {
	response.TypeName = request.ProviderTypeName + "_resource"
}

func (r *AzapiResource) UpgradeState(ctx context.Context) map[int64]resource.StateUpgrader {
	return map[int64]resource.StateUpgrader{
		0: migration.AzapiResourceMigrationV0ToV2(ctx),
		1: migration.AzapiResourceMigrationV1ToV2(ctx),
	}
}

func (r *AzapiResource) Schema(ctx context.Context, _ resource.SchemaRequest, response *resource.SchemaResponse) {
	response.Schema = schema.Schema{
		MarkdownDescription: "This resource can manage any Azure Resource Manager resource.",
		Attributes: map[string]schema.Attribute{
			"id": schema.StringAttribute{
				Computed: true,
				PlanModifiers: []planmodifier.String{
					stringplanmodifier.UseStateForUnknown(),
				},
				MarkdownDescription: docstrings.Type(),
			},

			"name": schema.StringAttribute{
				Optional: true,
				Computed: true,
				PlanModifiers: []planmodifier.String{
					stringplanmodifier.RequiresReplace(),
				},
				MarkdownDescription: "Specifies the name of the azure resource. Changing this forces a new resource to be created.",
			},

			"parent_id": schema.StringAttribute{
				Optional: true,
				Computed: true,
				PlanModifiers: []planmodifier.String{
					stringplanmodifier.RequiresReplace(),
				},
				Validators: []validator.String{
					myvalidator.StringIsResourceID(),
				},
				MarkdownDescription: docstrings.ParentID(),
			},

			"type": schema.StringAttribute{
				Required: true,
				Validators: []validator.String{
					myvalidator.StringIsResourceType(),
				},
				MarkdownDescription: docstrings.Type(),
			},

			"location": schema.StringAttribute{
				Optional: true,
				Computed: true,
				PlanModifiers: []planmodifier.String{
					myplanmodifier.UseStateWhen(func(a, b types.String) bool {
						return location.Normalize(a.ValueString()) == location.Normalize(b.ValueString())
					}),
				},
				MarkdownDescription: docstrings.Location(),
			},

			// The body attribute is a dynamic attribute that only allows users to specify the resource body as an HCL object
			"body": schema.DynamicAttribute{
				Optional: true,
				Computed: true,
				// in the previous version, the default value is string "{}", now it's a dynamic value {}
				Default: defaults.DynamicDefault(types.ObjectValueMust(map[string]attr.Type{}, map[string]attr.Value{})),
				PlanModifiers: []planmodifier.Dynamic{
					myplanmodifier.DynamicUseStateWhen(dynamic.SemanticallyEqual),
				},
				MarkdownDescription: docstrings.Body(),
			},

			"replace_triggers_external_values": schema.DynamicAttribute{
				Optional: true,
				MarkdownDescription: "Will trigger a replace of the resource when the value changes and is not `null`. This can be used by practitioners to force a replace of the resource when certain values change, e.g. changing the SKU of a virtual machine based on the value of variables or locals. " +
					"The value is a `dynamic`, so practitioners can compose the input however they wish. For a \"break glass\" set the value to `null` to prevent the plan modifier taking effect. \n" +
					"If you have `null` values that you do want to be tracked as affecting the resource replacement, include these inside an object. \n" +
					"Advanced use cases are possible and resource replacement can be triggered by values external to the resource, for example when a dependent resource changes.\n\n" +
					"e.g. to replace a resource when either the SKU or os_type attributes change:\n" +
					"\n" +
					"```hcl\n" +
					"resource \"azapi_resource\" \"example\" {\n" +
					"  name      = var.name\n" +
					"  type      = \"Microsoft.Network/publicIPAddresses@2023-11-01\"\n" +
					"  parent_id = \"/subscriptions/00000000-0000-0000-0000-000000000000/resourceGroups/example\"\n" +
					"  body      = {\n" +
					"    properties = {\n" +
					"      sku   = var.sku\n" +
					"      zones = var.zones\n" +
					"    }\n" +
					"  }\n" +
					"\n" +
					"  replace_triggers_external_values = [\n" +
					"    var.sku,\n" +
					"    var.zones,\n" +
					"  ]\n" +
					"}\n" +
					"```\n",
				PlanModifiers: []planmodifier.Dynamic{
					planmodifierdynamic.RequiresReplaceIfNotNull(),
				},
			},

			"replace_triggers_refs": schema.ListAttribute{
				ElementType:         types.StringType,
				Optional:            true,
				MarkdownDescription: "A list of paths in the current Terraform configuration. When the values at these paths change, the resource will be replaced.",
			},

			"ignore_casing": schema.BoolAttribute{
				Optional:            true,
				Computed:            true,
				Default:             defaults.BoolDefault(false),
				MarkdownDescription: docstrings.IgnoreCasing(),
			},

			"ignore_missing_property": schema.BoolAttribute{
				Optional:            true,
				Computed:            true,
				Default:             defaults.BoolDefault(true),
				MarkdownDescription: docstrings.IgnoreMissingProperty(),
			},

			"response_export_values": CommonAttributeResponseExportValues(),

			"locks": schema.ListAttribute{
				ElementType: types.StringType,
				Optional:    true,
				Validators: []validator.List{
					listvalidator.ValueStringsAre(myvalidator.StringIsNotEmpty()),
				},
				MarkdownDescription: docstrings.Locks(),
			},

			"schema_validation_enabled": schema.BoolAttribute{
				Optional:            true,
				Computed:            true,
				Default:             defaults.BoolDefault(true),
				MarkdownDescription: docstrings.SchemaValidationEnabled(),
			},

			"output": schema.DynamicAttribute{
				Computed:            true,
				MarkdownDescription: docstrings.Output("azapi_resource"),
			},

			"tags": schema.MapAttribute{
				ElementType: types.StringType,
				Optional:    true,
				Computed:    true,
				Validators: []validator.Map{
					tags.Validator(),
				},
				MarkdownDescription: "A mapping of tags which should be assigned to the Azure resource.",
			},

			"retry": retry.SingleNestedAttribute(ctx),

			"create_headers": schema.MapAttribute{
				ElementType:         types.StringType,
				Optional:            true,
				MarkdownDescription: "A mapping of headers to be sent with the create request.",
			},

			"create_query_parameters": schema.MapAttribute{
				ElementType: types.ListType{
					ElemType: types.StringType,
				},
				Optional:            true,
				MarkdownDescription: "A mapping of query parameters to be sent with the create request.",
			},

			"update_headers": schema.MapAttribute{
				ElementType:         types.StringType,
				Optional:            true,
				MarkdownDescription: "A mapping of headers to be sent with the update request.",
			},

			"update_query_parameters": schema.MapAttribute{
				ElementType: types.ListType{
					ElemType: types.StringType,
				},
				Optional:            true,
				MarkdownDescription: "A mapping of query parameters to be sent with the update request.",
			},

			"delete_headers": schema.MapAttribute{
				ElementType:         types.StringType,
				Optional:            true,
				MarkdownDescription: "A mapping of headers to be sent with the delete request.",
			},

			"delete_query_parameters": schema.MapAttribute{
				ElementType: types.ListType{
					ElemType: types.StringType,
				},
				Optional:            true,
				MarkdownDescription: "A mapping of query parameters to be sent with the delete request.",
			},

			"read_headers": schema.MapAttribute{
				ElementType:         types.StringType,
				Optional:            true,
				MarkdownDescription: "A mapping of headers to be sent with the read request.",
			},

			"read_query_parameters": schema.MapAttribute{
				ElementType: types.ListType{
					ElemType: types.StringType,
				},
				Optional:            true,
				MarkdownDescription: "A mapping of query parameters to be sent with the read request.",
			},
		},
		Blocks: map[string]schema.Block{
			"identity": schema.ListNestedBlock{
				NestedObject: schema.NestedBlockObject{
					Validators: []validator.Object{myvalidator.IdentityValidator()},
					Attributes: map[string]schema.Attribute{
						"type": schema.StringAttribute{
							Required: true,
							Validators: []validator.String{stringvalidator.OneOf(
								string(identity.SystemAssignedUserAssigned),
								string(identity.UserAssigned),
								string(identity.SystemAssigned),
								string(identity.None),
							)},
							MarkdownDescription: docstrings.IdentityType(),
						},

						"identity_ids": schema.ListAttribute{
							ElementType: types.StringType,
							Optional:    true,
							Validators: []validator.List{
								listvalidator.ValueStringsAre(myvalidator.StringIsUserAssignedIdentityID()),
							},
							MarkdownDescription: docstrings.IdentityIds(),
						},

						"principal_id": schema.StringAttribute{
							Computed:            true,
							MarkdownDescription: docstrings.IdentityPrincipalID(),
						},

						"tenant_id": schema.StringAttribute{
							Computed:            true,
							MarkdownDescription: docstrings.IdentityTenantID(),
						},
					},
				},
			},

			"timeouts": timeouts.Block(ctx, timeouts.Opts{
				Create: true,
				Update: true,
				Read:   true,
				Delete: true,
			}),
		},

		Version: 2,
	}
}

func (r *AzapiResource) ValidateConfig(ctx context.Context, request resource.ValidateConfigRequest, response *resource.ValidateConfigResponse) {
	var config *AzapiResourceModel
	if response.Diagnostics.Append(request.Config.Get(ctx, &config)...); response.Diagnostics.HasError() {
		return
	}
	// destroy doesn't need to modify plan
	if config == nil {
		return
	}

	resourceType := config.Type.ValueString()

	// for resource group, if parent_id is not specified, set it to subscription id
	if config.ParentID.IsNull() {
		azureResourceType, _, _ := utils.GetAzureResourceTypeApiVersion(resourceType)
		if !strings.EqualFold(azureResourceType, arm.ResourceGroupResourceType.String()) {
			response.Diagnostics.AddError("Missing required argument", `The argument "parent_id" is required, but no definition was found.`)
			return
		}
	}

	if !dynamic.IsFullyKnown(config.Body) {
		return
	}

	body := make(map[string]interface{})
	if err := unmarshalBody(config.Body, &body); err != nil {
		response.Diagnostics.AddError("Invalid body", fmt.Sprintf(`The argument "body" is invalid: %s`, err.Error()))
		return
	}

	if diags := validateDuplicatedDefinitions(config, body); diags.HasError() {
		response.Diagnostics.Append(diags...)
		return
	}
}

func (r *AzapiResource) ModifyPlan(ctx context.Context, request resource.ModifyPlanRequest, response *resource.ModifyPlanResponse) {
	var config, state, plan *AzapiResourceModel
	response.Diagnostics.Append(request.Config.Get(ctx, &config)...)
	response.Diagnostics.Append(request.State.Get(ctx, &state)...)
	response.Diagnostics.Append(request.Plan.Get(ctx, &plan)...)
	if response.Diagnostics.HasError() {
		return
	}

	// destroy doesn't need to modify plan
	if config == nil {
		return
	}

	defer func() {
		response.Plan.Set(ctx, plan)
	}()

	// Output is a computed field, it defaults to unknown if there's any plan change
	// It sets to the state if the state exists, and will set to unknown if the output needs to be updated
	if state != nil {
		plan.Output = state.Output
	}

	azureResourceType, apiVersion, err := utils.GetAzureResourceTypeApiVersion(config.Type.ValueString())
	if err != nil {
		response.Diagnostics.AddError("Invalid configuration", fmt.Sprintf(`The argument "type" is invalid: %s`, err.Error()))
		return
	}
	resourceDef, _ := azure.GetResourceDefinition(azureResourceType, apiVersion)

	// for resource group, if parent_id is not specified, set it to subscription id
	if config.ParentID.IsNull() && strings.EqualFold(azureResourceType, arm.ResourceGroupResourceType.String()) {
		plan.ParentID = types.StringValue(fmt.Sprintf("/subscriptions/%s", r.ProviderData.Account.GetSubscriptionId()))
	}

	if name, diags := r.nameWithDefaultNaming(config.Name); !diags.HasError() {
		plan.Name = name
		// replace the resource if the name is changed
		if state != nil && !state.Name.Equal(plan.Name) {
			response.RequiresReplace.Append(path.Root("name"))
		}
	} else {
		response.Diagnostics.Append(diags...)
		return
	}

	// if the config identity type and identity ids are not changed, use the state identity
	if !config.Identity.IsNull() && state != nil && !state.Identity.IsNull() {
		configIdentity := identity.FromList(config.Identity)
		stateIdentity := identity.FromList(state.Identity)
		if configIdentity.Type.Equal(stateIdentity.Type) && configIdentity.IdentityIDs.Equal(stateIdentity.IdentityIDs) {
			plan.Identity = state.Identity
		}
	}

	isNewResource := state == nil
	if !dynamic.IsFullyKnown(plan.Body) || isNewResource || !plan.Identity.Equal(state.Identity) ||
		!plan.ResponseExportValues.Equal(state.ResponseExportValues) || !dynamic.SemanticallyEqual(plan.Body, state.Body) {
		plan.Output = basetypes.NewDynamicUnknown()
	}
	if !dynamic.IsFullyKnown(plan.Body) {
		if config.Tags.IsNull() {
			plan.Tags = basetypes.NewMapUnknown(types.StringType)
		}
		if config.Location.IsNull() {
			plan.Location = basetypes.NewStringUnknown()
		}
	}

	if dynamic.IsFullyKnown(plan.Body) {
		body := make(map[string]interface{})
		if err := unmarshalBody(config.Body, &body); err != nil {
			response.Diagnostics.AddError("Invalid body", fmt.Sprintf(`The argument "body" is invalid: %s`, err.Error()))
			return
		}

		plan.Tags = r.tagsWithDefaultTags(config.Tags, body, state, resourceDef)
		if state == nil || !state.Tags.Equal(plan.Tags) {
			plan.Output = basetypes.NewDynamicUnknown()
		}

		// location field has a field level plan modifier which suppresses the diff if the location is not actually changed
		locationValue := plan.Location
		// For the following cases, we need to use the location in config as the specified location
		// case 1. To create a new resource, the location is not specified in config, then the planned location will be unknown
		// case 2. To update a resource, the location is not specified in config, then the planned location will be the state location
		if locationValue.IsUnknown() || config.Location.IsNull() {
			locationValue = config.Location
		}
		// locationWithDefaultLocation will return the location in config if it's not null, otherwise it will return the default location if it supports location
		plan.Location = r.locationWithDefaultLocation(locationValue, body, state, resourceDef)
		if state != nil && location.Normalize(state.Location.ValueString()) != location.Normalize(plan.Location.ValueString()) {
			// if the location is changed, replace the resource
			response.RequiresReplace.Append(path.Root("location"))
		}
		if plan.SchemaValidationEnabled.ValueBool() {
			if response.Diagnostics.Append(expandBody(body, *plan)...); response.Diagnostics.HasError() {
				return
			}
			body["name"] = plan.Name.ValueString()
			err = schemaValidation(azureResourceType, apiVersion, resourceDef, body)
			if err != nil {
				response.Diagnostics.AddError("Invalid configuration", err.Error())
				return
			}
		}

		// Check if any paths in replace_triggers_refs have changed
		if state != nil && plan != nil && !plan.ReplaceTriggersRefs.IsNull() {
			refPaths := make(map[string]string)
			for pathIndex, refPath := range AsStringList(plan.ReplaceTriggersRefs) {
				refPaths[fmt.Sprintf("%d", pathIndex)] = refPath
			}

			// read previous values from state
			var data interface{}
			err = json.Unmarshal([]byte(state.Body.String()), &data)
			if err != nil {
				response.Diagnostics.AddError("Invalid state body configuration", err.Error())
				return
			}
			previousValues := flattenOutputJMES(data, refPaths)

			// read current values from plan
			err = json.Unmarshal([]byte(plan.Body.String()), &data)
			if err != nil {
				response.Diagnostics.AddError("Invalid plan body configuration", err.Error())
				return
			}
			currentValues := flattenOutputJMES(data, refPaths)

			// compare previous and current values
			if !reflect.DeepEqual(previousValues, currentValues) {
				response.RequiresReplace.Append(path.Root("body"))
			}
		}
	}

	if r.ProviderData.Features.EnablePreflight && isNewResource && preflight.IsSupported(plan.Type.ValueString(), plan.ParentID.ValueString()) {
		parentId := plan.ParentID.ValueString()
		if parentId == "" {
			placeholder, err := preflight.ParentIdPlaceholder(resourceDef, r.ProviderData.Account.GetSubscriptionId())
			if err != nil {
				return
			}
			parentId = placeholder
		}

<<<<<<< HEAD
		// read previous values from state
		stateData, err := dynamic.ToJSON(state.Body)
		if err != nil {
			response.Diagnostics.AddError("Invalid state body configuration", err.Error())
			return
		}
		var stateModel interface{}
		err = json.Unmarshal(stateData, &stateModel)
		if err != nil {
			response.Diagnostics.AddError("Invalid state body configuration", err.Error())
			return
		}
		previousValues := flattenOutputJMES(stateModel, refPaths)

		// read current values from plan
		planData, err := dynamic.ToJSON(plan.Body)
		if err != nil {
			response.Diagnostics.AddError("Invalid plan body configuration", err.Error())
			return
		}
		var planModel interface{}
		err = json.Unmarshal(planData, &planModel)
=======
		name := plan.Name.ValueString()
		if name == "" {
			name = preflight.NamePlaceholder()
		}

		err = preflight.Validate(ctx, r.ProviderData.ResourceClient, plan.Type.ValueString(), parentId, name, plan.Location.ValueString(), plan.Body)
>>>>>>> c8014e79
		if err != nil {
			response.Diagnostics.AddError("Preflight Validation: Invalid configuration", err.Error())
			return
		}
<<<<<<< HEAD
		currentValues := flattenOutputJMES(planModel, refPaths)

		// compare previous and current values
		if !reflect.DeepEqual(previousValues, currentValues) {
			response.RequiresReplace.Append(path.Root("body"))
		}
=======
>>>>>>> c8014e79
	}
}

func (r *AzapiResource) Create(ctx context.Context, request resource.CreateRequest, response *resource.CreateResponse) {
	r.CreateUpdate(ctx, request.Plan, &response.State, &response.Diagnostics)
}

func (r *AzapiResource) Update(ctx context.Context, request resource.UpdateRequest, response *resource.UpdateResponse) {
	r.CreateUpdate(ctx, request.Plan, &response.State, &response.Diagnostics)
}

func (r *AzapiResource) CreateUpdate(ctx context.Context, requestPlan tfsdk.Plan, responseState *tfsdk.State, diagnostics *diag.Diagnostics) {
	var plan, state *AzapiResourceModel
	diagnostics.Append(requestPlan.Get(ctx, &plan)...)
	diagnostics.Append(responseState.Get(ctx, &state)...)
	if diagnostics.HasError() {
		return
	}

	id, err := parse.NewResourceID(plan.Name.ValueString(), plan.ParentID.ValueString(), plan.Type.ValueString())
	if err != nil {
		diagnostics.AddError("Invalid configuration", err.Error())
		return
	}

	var client clients.Requester
	client = r.ProviderData.ResourceClient
	if !plan.Retry.IsNull() {
		bkof, regexps := clients.NewRetryableErrors(
			plan.Retry.GetIntervalSeconds(),
			plan.Retry.GetMaxIntervalSeconds(),
			plan.Retry.GetMultiplier(),
			plan.Retry.GetRandomizationFactor(),
			plan.Retry.GetErrorMessageRegex(),
		)
		client = r.ProviderData.ResourceClient.WithRetry(bkof, regexps)
	}
	isNewResource := responseState == nil || responseState.Raw.IsNull()

	var timeout time.Duration
	var diags diag.Diagnostics
	if isNewResource {
		timeout, diags = plan.Timeouts.Create(ctx, 30*time.Minute)
		if diagnostics.Append(diags...); diagnostics.HasError() {
			return
		}
	} else {
		timeout, diags = plan.Timeouts.Update(ctx, 30*time.Minute)
		if diagnostics.Append(diags...); diagnostics.HasError() {
			return
		}
	}
	ctx, cancel := context.WithTimeout(ctx, timeout)
	defer cancel()

	if isNewResource {
		// check if the resource already exists using the non-retry client to avoid issue where user specifies
		// a FooResourceNotFound error as a retryable error
		_, err = r.ProviderData.ResourceClient.Get(ctx, id.AzureResourceId, id.ApiVersion, clients.NewRequestOptions(plan.ReadHeaders, plan.ReadQueryParameters))
		if err == nil {
			diagnostics.AddError("Resource already exists", tf.ImportAsExistsError("azapi_resource", id.ID()).Error())
			return
		}

		// 403 is returned if group does not exist, bug tracked at: https://github.com/Azure/azure-rest-api-specs/issues/9549
		if !utils.ResponseErrorWasNotFound(err) && !(utils.ResponseWasForbidden(err) && strings.EqualFold("Microsoft.Management/managementGroups", id.AzureResourceType)) {
			diagnostics.AddError("Failed to retrieve resource", fmt.Errorf("checking for presence of existing %s: %+v", id, err).Error())
			return
		}
	}

	// build the request body
	body := make(map[string]interface{})
	if err := unmarshalBody(plan.Body, &body); err != nil {
		diagnostics.AddError("Invalid body", fmt.Sprintf(`The argument "body" is invalid: %s`, err.Error()))
		return
	}
	if diagnostics.Append(expandBody(body, *plan)...); diagnostics.HasError() {
		return
	}

	if !isNewResource {
		// handle the case that identity block was once set, now it's removed
		if stateIdentity := identity.FromList(state.Identity); body["identity"] == nil && stateIdentity.Type.ValueString() != string(identity.None) {
			noneIdentity := identity.Model{Type: types.StringValue(string(identity.None))}
			out, _ := identity.ExpandIdentity(noneIdentity)
			body["identity"] = out
		}
	}

	// create/update the resource
	for _, lockId := range AsStringList(plan.Locks) {
		locks.ByID(lockId)
		defer locks.UnlockByID(lockId)
	}

	options := clients.NewRequestOptions(plan.CreateHeaders, plan.CreateQueryParameters)
	if !isNewResource {
		options = clients.NewRequestOptions(plan.UpdateHeaders, plan.UpdateQueryParameters)
	}
	_, err = client.CreateOrUpdate(ctx, id.AzureResourceId, id.ApiVersion, body, options)
	if err != nil {
		if isNewResource {
			if responseBody, err := client.Get(ctx, id.AzureResourceId, id.ApiVersion, clients.NewRequestOptions(plan.ReadHeaders, plan.ReadQueryParameters)); err == nil {
				// generate the computed fields
				plan.ID = types.StringValue(id.ID())

				output, err := buildOutputFromBody(responseBody, plan.ResponseExportValues)
				if err != nil {
					diagnostics.AddError("Failed to build output", err.Error())
					return
				}
				plan.Output = output

				if bodyMap, ok := responseBody.(map[string]interface{}); ok {
					if !plan.Identity.IsNull() {
						planIdentity := identity.FromList(plan.Identity)
						if v := identity.FlattenIdentity(bodyMap["identity"]); v != nil {
							planIdentity.TenantID = v.TenantID
							planIdentity.PrincipalID = v.PrincipalID
						} else {
							planIdentity.TenantID = types.StringNull()
							planIdentity.PrincipalID = types.StringNull()
						}
						plan.Identity = identity.ToList(planIdentity)
					}
				}
				diagnostics.Append(responseState.Set(ctx, plan)...)
			}
		}
		diagnostics.AddError("Failed to create/update resource", fmt.Errorf("creating/updating %s: %+v", id, err).Error())
		return
	}

	responseBody, err := client.Get(ctx, id.AzureResourceId, id.ApiVersion, clients.NewRequestOptions(plan.ReadHeaders, plan.ReadQueryParameters))
	if err != nil {
		if utils.ResponseErrorWasNotFound(err) {
			tflog.Info(ctx, fmt.Sprintf("Error reading %q - removing from state", id.ID()))
			responseState.RemoveResource(ctx)
			return
		}
		diagnostics.AddError("Failed to retrieve resource", fmt.Errorf("reading %s: %+v", id, err).Error())
		return
	}

	// generate the computed fields
	plan.ID = types.StringValue(id.ID())

	output, err := buildOutputFromBody(responseBody, plan.ResponseExportValues)
	if err != nil {
		diagnostics.AddError("Failed to build output", err.Error())
		return
	}
	plan.Output = output

	if bodyMap, ok := responseBody.(map[string]interface{}); ok {
		if !plan.Identity.IsNull() {
			planIdentity := identity.FromList(plan.Identity)
			if v := identity.FlattenIdentity(bodyMap["identity"]); v != nil {
				planIdentity.TenantID = v.TenantID
				planIdentity.PrincipalID = v.PrincipalID
			} else {
				planIdentity.TenantID = types.StringNull()
				planIdentity.PrincipalID = types.StringNull()
			}
			plan.Identity = identity.ToList(planIdentity)
		}
	}

	diagnostics.Append(responseState.Set(ctx, plan)...)
}

func (r *AzapiResource) Read(ctx context.Context, request resource.ReadRequest, response *resource.ReadResponse) {
	var model AzapiResourceModel
	if response.Diagnostics.Append(request.State.Get(ctx, &model)...); response.Diagnostics.HasError() {
		return
	}

	readTimeout, diags := model.Timeouts.Read(ctx, 5*time.Minute)
	response.Diagnostics.Append(diags...)
	if response.Diagnostics.HasError() {
		return
	}

	ctx, cancel := context.WithTimeout(ctx, readTimeout)
	defer cancel()

	id, err := parse.ResourceIDWithResourceType(model.ID.ValueString(), model.Type.ValueString())
	if err != nil {
		response.Diagnostics.AddError("Error parsing ID", err.Error())
		return
	}

	var client clients.Requester
	client = r.ProviderData.ResourceClient
	if !model.Retry.IsNull() && !model.Retry.IsUnknown() {
		bkof, regexps := clients.NewRetryableErrors(
			model.Retry.GetIntervalSeconds(),
			model.Retry.GetMaxIntervalSeconds(),
			model.Retry.GetMultiplier(),
			model.Retry.GetRandomizationFactor(),
			model.Retry.GetErrorMessageRegex(),
		)
		client = r.ProviderData.ResourceClient.WithRetry(bkof, regexps)
	}

	responseBody, err := client.Get(ctx, id.AzureResourceId, id.ApiVersion, clients.NewRequestOptions(model.ReadHeaders, model.ReadQueryParameters))
	if err != nil {
		if utils.ResponseErrorWasNotFound(err) {
			tflog.Info(ctx, fmt.Sprintf("Error reading %q - removing from state", id.ID()))
			response.State.RemoveResource(ctx)
			return
		}
		response.Diagnostics.AddError("Failed to retrieve resource", fmt.Errorf("reading %s: %+v", id, err).Error())
		return
	}

	state := model
	state.Name = types.StringValue(id.Name)
	state.ParentID = types.StringValue(id.ParentId)
	state.Type = types.StringValue(fmt.Sprintf("%s@%s", id.AzureResourceType, id.ApiVersion))

	requestBody := make(map[string]interface{})
	if err := unmarshalBody(model.Body, &requestBody); err != nil {
		response.Diagnostics.AddError("Invalid body", fmt.Sprintf(`The argument "body" is invalid: %s`, err.Error()))
		return
	}

	if bodyMap, ok := responseBody.(map[string]interface{}); ok {
		if v, ok := bodyMap["location"]; ok && v != nil && location.Normalize(v.(string)) != location.Normalize(model.Location.ValueString()) {
			state.Location = types.StringValue(v.(string))
		}
		if output := tags.FlattenTags(bodyMap["tags"]); len(output.Elements()) != 0 || len(state.Tags.Elements()) != 0 {
			state.Tags = output
		}
		if requestBody["identity"] == nil {
			// The following codes are used to reflect the actual changes of identity when it's not configured inside the body.
			// And it suppresses the diff of nil identity and identity whose type is none.
			identityFromResponse := identity.FlattenIdentity(bodyMap["identity"])
			switch {
			// Identity is not specified in config, and it's not in the response
			case state.Identity.IsNull() && (identityFromResponse == nil || identityFromResponse.Type.ValueString() == string(identity.None)):
				state.Identity = basetypes.NewListNull(identity.Model{}.ModelType())

			// Identity is not specified in config, but it's in the response
			case state.Identity.IsNull() && identityFromResponse != nil && identityFromResponse.Type.ValueString() != string(identity.None):
				state.Identity = identity.ToList(*identityFromResponse)

			// Identity is specified in config, but it's not in the response
			case !state.Identity.IsNull() && identityFromResponse == nil:
				stateIdentity := identity.FromList(state.Identity)
				// skip when the configured identity type is none
				if stateIdentity.Type.ValueString() == string(identity.None) {
					// do nothing
				} else {
					state.Identity = basetypes.NewListNull(identity.Model{}.ModelType())
				}

			// Identity is specified in config, and it's in the response
			case !state.Identity.IsNull() && identityFromResponse != nil:
				stateIdentity := identity.FromList(state.Identity)
				// suppress the diff of identity_ids = [] and identity_ids = null
				if len(stateIdentity.IdentityIDs.Elements()) == 0 && len(identityFromResponse.IdentityIDs.Elements()) == 0 {
					// to suppress the diff of identity_ids = [] and identity_ids = null
					identityFromResponse.IdentityIDs = stateIdentity.IdentityIDs
				}
				state.Identity = identity.ToList(*identityFromResponse)
			}
		}
	}

	option := utils.UpdateJsonOption{
		IgnoreCasing:          model.IgnoreCasing.ValueBool(),
		IgnoreMissingProperty: model.IgnoreMissingProperty.ValueBool(),
	}
	body := utils.UpdateObject(requestBody, responseBody, option)

	data, err := json.Marshal(body)
	if err != nil {
		response.Diagnostics.AddError("Invalid body", err.Error())
		return
	}

	output, err := buildOutputFromBody(responseBody, model.ResponseExportValues)
	if err != nil {
		response.Diagnostics.AddError("Failed to build output", err.Error())
		return
	}
	state.Output = output

	if !model.Body.IsNull() {
		payload, err := dynamic.FromJSON(data, model.Body.UnderlyingValue().Type(ctx))
		if err != nil {
			tflog.Warn(ctx, fmt.Sprintf("Failed to parse payload: %s", err.Error()))
			payload, err = dynamic.FromJSONImplied(data)
			if err != nil {
				response.Diagnostics.AddError("Invalid payload", err.Error())
				return
			}
		}
		state.Body = payload
	}

	response.Diagnostics.Append(response.State.Set(ctx, state)...)
}

func (r *AzapiResource) Delete(ctx context.Context, request resource.DeleteRequest, response *resource.DeleteResponse) {
	var model *AzapiResourceModel
	if response.Diagnostics.Append(request.State.Get(ctx, &model)...); response.Diagnostics.HasError() {
		return
	}

	var client clients.Requester
	client = r.ProviderData.ResourceClient
	if !model.Retry.IsNull() && !model.Retry.IsUnknown() {
		bkof, regexps := clients.NewRetryableErrors(
			model.Retry.GetIntervalSeconds(),
			model.Retry.GetMaxIntervalSeconds(),
			model.Retry.GetMultiplier(),
			model.Retry.GetRandomizationFactor(),
			model.Retry.GetErrorMessageRegex(),
		)
		client = r.ProviderData.ResourceClient.WithRetry(bkof, regexps)
	}

	deleteTimeout, diags := model.Timeouts.Delete(ctx, 30*time.Minute)
	response.Diagnostics.Append(diags...)
	if response.Diagnostics.HasError() {
		return
	}

	ctx, cancel := context.WithTimeout(ctx, deleteTimeout)
	defer cancel()

	id, err := parse.ResourceIDWithResourceType(model.ID.ValueString(), model.Type.ValueString())
	if err != nil {
		response.Diagnostics.AddError("Error parsing ID", err.Error())
		return
	}

	for _, lockId := range AsStringList(model.Locks) {
		locks.ByID(lockId)
		defer locks.UnlockByID(lockId)
	}

	_, err = client.Delete(ctx, id.AzureResourceId, id.ApiVersion, clients.NewRequestOptions(model.DeleteHeaders, model.DeleteQueryParameters))
	if err != nil && !utils.ResponseErrorWasNotFound(err) {
		response.Diagnostics.AddError("Failed to delete resource", fmt.Errorf("deleting %s: %+v", id, err).Error())
	}
}

func (r *AzapiResource) ImportState(ctx context.Context, request resource.ImportStateRequest, response *resource.ImportStateResponse) {
	tflog.Debug(ctx, fmt.Sprintf("Importing Resource - parsing %q", request.ID))

	input := request.ID
	idUrl, err := url.Parse(input)
	if err != nil {
		response.Diagnostics.AddError("Invalid Resource ID", fmt.Errorf("parsing Resource ID %q: %+v", input, err).Error())
		return
	}
	apiVersion := idUrl.Query().Get("api-version")
	if apiVersion == "" {
		resourceType := utils.GetResourceType(input)
		apiVersions := azure.GetApiVersions(resourceType)
		if len(apiVersions) != 0 {
			input = fmt.Sprintf("%s?api-version=%s", input, apiVersions[len(apiVersions)-1])
		}
	}

	id, err := parse.ResourceIDWithApiVersion(input)
	if err != nil {
		response.Diagnostics.AddError("Invalid Resource ID", fmt.Errorf("parsing Resource ID %q: %+v", input, err).Error())
		return
	}

	client := r.ProviderData.ResourceClient

	state := AzapiResourceModel{
		ID:                            types.StringValue(id.ID()),
		Name:                          types.StringValue(id.Name),
		ParentID:                      types.StringValue(id.ParentId),
		Type:                          types.StringValue(fmt.Sprintf("%s@%s", id.AzureResourceType, id.ApiVersion)),
		Locks:                         types.ListNull(types.StringType),
		Identity:                      types.ListNull(identity.Model{}.ModelType()),
		Body:                          types.DynamicNull(),
		SchemaValidationEnabled:       types.BoolValue(true),
		IgnoreCasing:                  types.BoolValue(false),
		IgnoreMissingProperty:         types.BoolValue(true),
		ResponseExportValues:          types.DynamicNull(),
		Output:                        types.DynamicNull(),
		ReplaceTriggersExternalValues: types.DynamicNull(),
		ReplaceTriggersRefs:           types.ListNull(types.StringType),
		Tags:                          types.MapNull(types.StringType),
		Timeouts: timeouts.Value{
			Object: types.ObjectNull(map[string]attr.Type{
				"create": types.StringType,
				"update": types.StringType,
				"read":   types.StringType,
				"delete": types.StringType,
			}),
		},
	}

	responseBody, err := client.Get(ctx, id.AzureResourceId, id.ApiVersion, clients.NewRequestOptions(state.ReadHeaders, state.ReadQueryParameters))
	if err != nil {
		if utils.ResponseErrorWasNotFound(err) {
			tflog.Info(ctx, fmt.Sprintf("[INFO] Error reading %q - removing from state", id.ID()))
			response.State.RemoveResource(ctx)
			return
		}
		response.Diagnostics.AddError("Failed to retrieve resource", fmt.Errorf("reading %s: %+v", id, err).Error())
		return
	}

	tflog.Info(ctx, fmt.Sprintf("resource %q is imported", id.ID()))
	if id.ResourceDef != nil {
		writeOnlyBody := (*id.ResourceDef).GetWriteOnly(utils.NormalizeObject(responseBody))
		if bodyMap, ok := writeOnlyBody.(map[string]interface{}); ok {
			delete(bodyMap, "location")
			delete(bodyMap, "tags")
			delete(bodyMap, "name")
			delete(bodyMap, "identity")
			writeOnlyBody = bodyMap
		}
		data, err := json.Marshal(writeOnlyBody)
		if err != nil {
			response.Diagnostics.AddError("Invalid body", err.Error())
			return
		}
		payload, err := dynamic.FromJSONImplied(data)
		if err != nil {
			response.Diagnostics.AddError("Invalid payload", err.Error())
			return
		}
		state.Body = payload
	} else {
		data, err := json.Marshal(responseBody)
		if err != nil {
			response.Diagnostics.AddError("Invalid body", err.Error())
			return
		}
		payload, err := dynamic.FromJSONImplied(data)
		if err != nil {
			response.Diagnostics.AddError("Invalid payload", err.Error())
			return
		}
		state.Body = payload
	}
	if bodyMap, ok := responseBody.(map[string]interface{}); ok {
		if v, ok := bodyMap["location"]; ok && v != nil {
			state.Location = types.StringValue(location.Normalize(v.(string)))
		}
		if output := tags.FlattenTags(bodyMap["tags"]); len(output.Elements()) != 0 {
			state.Tags = output
		}
		if v := identity.FlattenIdentity(bodyMap["identity"]); v != nil {
			state.Identity = identity.ToList(*v)
		}
	}

	response.Diagnostics.Append(response.State.Set(ctx, state)...)
}

func (r *AzapiResource) nameWithDefaultNaming(config types.String) (types.String, diag.Diagnostics) {
	if !config.IsNull() {
		return config, diag.Diagnostics{}
	}
	if r.ProviderData.Features.DefaultNaming != "" {
		return types.StringValue(r.ProviderData.Features.DefaultNaming), diag.Diagnostics{}
	}
	return types.StringNull(), diag.Diagnostics{
		diag.NewErrorDiagnostic("Missing required argument", `The argument "name" is required, but no definition was found.`),
	}
}

func (r *AzapiResource) tagsWithDefaultTags(config types.Map, body map[string]interface{}, state *AzapiResourceModel, resourceDef *aztypes.ResourceType) types.Map {
	if config.IsNull() {
		switch {
		case body["tags"] != nil:
			return tags.FlattenTags(body["tags"])
		case len(r.ProviderData.Features.DefaultTags) != 0 && canResourceHaveProperty(resourceDef, "tags"):
			defaultTags := r.ProviderData.Features.DefaultTags
			if state == nil || state.Tags.IsNull() {
				return tags.FlattenTags(defaultTags)
			} else {
				currentTags := tags.ExpandTags(state.Tags)
				if !reflect.DeepEqual(currentTags, defaultTags) {
					return tags.FlattenTags(defaultTags)
				} else {
					return state.Tags
				}
			}
		// To suppress the diff of config: tags = null and state: tags = {}
		case state != nil && !state.Tags.IsUnknown() && len(state.Tags.Elements()) == 0:
			return state.Tags
		}
	}
	return config
}

func (r *AzapiResource) locationWithDefaultLocation(config types.String, body map[string]interface{}, state *AzapiResourceModel, resourceDef *aztypes.ResourceType) types.String {
	if config.IsNull() {
		switch {
		case body["location"] != nil:
			return types.StringValue(body["location"].(string))
		case len(r.ProviderData.Features.DefaultLocation) != 0 && canResourceHaveProperty(resourceDef, "location"):
			defaultLocation := r.ProviderData.Features.DefaultLocation
			if state == nil || state.Location.IsNull() {
				return types.StringValue(defaultLocation)
			} else {
				currentLocation := state.Location.ValueString()
				if location.Normalize(currentLocation) != location.Normalize(defaultLocation) {
					return types.StringValue(defaultLocation)
				} else {
					return state.Location
				}
			}
		// To suppress the diff of config: location = null and state: location = ""
		// This case happens when upgrading resources which doesn't support location from terraform-plugin-sdk built azapi provider
		case state != nil && !state.Location.IsUnknown() && state.Location.ValueString() == "":
			return state.Location
		}
	}
	return config
}

func expandBody(body map[string]interface{}, model AzapiResourceModel) diag.Diagnostics {
	if body == nil {
		return diag.Diagnostics{}
	}
	if body["location"] == nil && !model.Location.IsNull() && !model.Location.IsUnknown() && len(model.Location.ValueString()) != 0 {
		body["location"] = model.Location.ValueString()
	}
	if body["tags"] == nil && !model.Tags.IsNull() && !model.Tags.IsUnknown() && len(model.Tags.Elements()) != 0 {
		body["tags"] = tags.ExpandTags(model.Tags)
	}
	if body["identity"] == nil && !model.Identity.IsNull() && !model.Identity.IsUnknown() {
		identityModel := identity.FromList(model.Identity)
		out, err := identity.ExpandIdentity(identityModel)
		if err != nil {
			return diag.Diagnostics{
				diag.NewErrorDiagnostic("Invalid configuration", fmt.Sprintf(`The argument "identity" is invalid: value: %s, err: %+v`, model.Identity.String(), err)),
			}
		}
		body["identity"] = out
	}
	return diag.Diagnostics{}
}

func validateDuplicatedDefinitions(model *AzapiResourceModel, body map[string]interface{}) diag.Diagnostics {
	diags := diag.Diagnostics{}
	if !model.Tags.IsNull() && !model.Tags.IsUnknown() && body["tags"] != nil {
		diags.AddError("Invalid configuration", `can't specify both the argument "tags" and "tags" in the argument "body"`)
	}
	if !model.Location.IsNull() && !model.Location.IsUnknown() && body["location"] != nil {
		diags.AddError("Invalid configuration", `can't specify both the argument "location" and "location" in the argument "body"`)
	}
	if !model.Identity.IsNull() && !model.Identity.IsUnknown() && body["identity"] != nil {
		diags.AddError("Invalid configuration", `can't specify both the argument "identity" and "identity" in the argument "body"`)
	}
	return diags
}<|MERGE_RESOLUTION|>--- conflicted
+++ resolved
@@ -512,21 +512,32 @@
 			}
 
 			// read previous values from state
-			var data interface{}
-			err = json.Unmarshal([]byte(state.Body.String()), &data)
+			stateData, err := dynamic.ToJSON(state.Body)
 			if err != nil {
 				response.Diagnostics.AddError("Invalid state body configuration", err.Error())
 				return
 			}
-			previousValues := flattenOutputJMES(data, refPaths)
+			var stateModel interface{}
+			err = json.Unmarshal(stateData, &stateModel)
+			if err != nil {
+				response.Diagnostics.AddError("Invalid state body configuration", err.Error())
+				return
+			}
+			previousValues := flattenOutputJMES(stateModel, refPaths)
 
 			// read current values from plan
-			err = json.Unmarshal([]byte(plan.Body.String()), &data)
+			planData, err := dynamic.ToJSON(plan.Body)
 			if err != nil {
 				response.Diagnostics.AddError("Invalid plan body configuration", err.Error())
 				return
 			}
-			currentValues := flattenOutputJMES(data, refPaths)
+			var planModel interface{}
+			err = json.Unmarshal(planData, &planModel)
+			if err != nil {
+				response.Diagnostics.AddError("Invalid plan body configuration", err.Error())
+				return
+			}
+			currentValues := flattenOutputJMES(planModel, refPaths)
 
 			// compare previous and current values
 			if !reflect.DeepEqual(previousValues, currentValues) {
@@ -545,50 +556,16 @@
 			parentId = placeholder
 		}
 
-<<<<<<< HEAD
-		// read previous values from state
-		stateData, err := dynamic.ToJSON(state.Body)
-		if err != nil {
-			response.Diagnostics.AddError("Invalid state body configuration", err.Error())
-			return
-		}
-		var stateModel interface{}
-		err = json.Unmarshal(stateData, &stateModel)
-		if err != nil {
-			response.Diagnostics.AddError("Invalid state body configuration", err.Error())
-			return
-		}
-		previousValues := flattenOutputJMES(stateModel, refPaths)
-
-		// read current values from plan
-		planData, err := dynamic.ToJSON(plan.Body)
-		if err != nil {
-			response.Diagnostics.AddError("Invalid plan body configuration", err.Error())
-			return
-		}
-		var planModel interface{}
-		err = json.Unmarshal(planData, &planModel)
-=======
 		name := plan.Name.ValueString()
 		if name == "" {
 			name = preflight.NamePlaceholder()
 		}
 
 		err = preflight.Validate(ctx, r.ProviderData.ResourceClient, plan.Type.ValueString(), parentId, name, plan.Location.ValueString(), plan.Body)
->>>>>>> c8014e79
 		if err != nil {
 			response.Diagnostics.AddError("Preflight Validation: Invalid configuration", err.Error())
 			return
 		}
-<<<<<<< HEAD
-		currentValues := flattenOutputJMES(planModel, refPaths)
-
-		// compare previous and current values
-		if !reflect.DeepEqual(previousValues, currentValues) {
-			response.RequiresReplace.Append(path.Root("body"))
-		}
-=======
->>>>>>> c8014e79
 	}
 }
 
