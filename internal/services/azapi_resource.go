package services

import (
	"context"
	"encoding/json"
	"fmt"
	"net/url"
	"reflect"
	"strings"
	"time"

	"github.com/Azure/azure-sdk-for-go/sdk/azcore/arm"
	"github.com/Azure/terraform-provider-azapi/internal/azure"
	"github.com/Azure/terraform-provider-azapi/internal/azure/identity"
	"github.com/Azure/terraform-provider-azapi/internal/azure/location"
	"github.com/Azure/terraform-provider-azapi/internal/azure/tags"
	aztypes "github.com/Azure/terraform-provider-azapi/internal/azure/types"
	"github.com/Azure/terraform-provider-azapi/internal/clients"
	"github.com/Azure/terraform-provider-azapi/internal/docstrings"
	"github.com/Azure/terraform-provider-azapi/internal/locks"
	"github.com/Azure/terraform-provider-azapi/internal/retry"
	"github.com/Azure/terraform-provider-azapi/internal/services/defaults"
	"github.com/Azure/terraform-provider-azapi/internal/services/dynamic"
	"github.com/Azure/terraform-provider-azapi/internal/services/migration"
	"github.com/Azure/terraform-provider-azapi/internal/services/myplanmodifier"
	"github.com/Azure/terraform-provider-azapi/internal/services/myplanmodifier/planmodifierdynamic"
	"github.com/Azure/terraform-provider-azapi/internal/services/myvalidator"
	"github.com/Azure/terraform-provider-azapi/internal/services/parse"
	"github.com/Azure/terraform-provider-azapi/internal/tf"
	"github.com/Azure/terraform-provider-azapi/utils"
	"github.com/hashicorp/terraform-plugin-framework-timeouts/resource/timeouts"
	"github.com/hashicorp/terraform-plugin-framework-validators/listvalidator"
	"github.com/hashicorp/terraform-plugin-framework-validators/stringvalidator"
	"github.com/hashicorp/terraform-plugin-framework/attr"
	"github.com/hashicorp/terraform-plugin-framework/diag"
	"github.com/hashicorp/terraform-plugin-framework/path"
	"github.com/hashicorp/terraform-plugin-framework/resource"
	"github.com/hashicorp/terraform-plugin-framework/resource/schema"
	"github.com/hashicorp/terraform-plugin-framework/resource/schema/planmodifier"
	"github.com/hashicorp/terraform-plugin-framework/resource/schema/stringplanmodifier"
	"github.com/hashicorp/terraform-plugin-framework/schema/validator"
	"github.com/hashicorp/terraform-plugin-framework/tfsdk"
	"github.com/hashicorp/terraform-plugin-framework/types"
	"github.com/hashicorp/terraform-plugin-framework/types/basetypes"
	"github.com/hashicorp/terraform-plugin-log/tflog"
)

type AzapiResourceModel struct {
<<<<<<< HEAD
	ID                      types.String     `tfsdk:"id"`
	Name                    types.String     `tfsdk:"name"`
	ParentID                types.String     `tfsdk:"parent_id"`
	Type                    types.String     `tfsdk:"type"`
	Location                types.String     `tfsdk:"location"`
	Identity                types.List       `tfsdk:"identity"`
	Body                    types.Dynamic    `tfsdk:"body"`
	Locks                   types.List       `tfsdk:"locks"`
	SchemaValidationEnabled types.Bool       `tfsdk:"schema_validation_enabled"`
	IgnoreCasing            types.Bool       `tfsdk:"ignore_casing"`
	IgnoreMissingProperty   types.Bool       `tfsdk:"ignore_missing_property"`
	ResponseExportValues    types.List       `tfsdk:"response_export_values"`
	Output                  types.Dynamic    `tfsdk:"output"`
	Tags                    types.Map        `tfsdk:"tags"`
	Timeouts                timeouts.Value   `tfsdk:"timeouts"`
	Retry                   retry.RetryValue `tfsdk:"retry"`
=======
	Body                          types.Dynamic    `tfsdk:"body"`
	ID                            types.String     `tfsdk:"id"`
	Identity                      types.List       `tfsdk:"identity"`
	IgnoreBodyChanges             types.List       `tfsdk:"ignore_body_changes"`
	IgnoreCasing                  types.Bool       `tfsdk:"ignore_casing"`
	IgnoreMissingProperty         types.Bool       `tfsdk:"ignore_missing_property"`
	Location                      types.String     `tfsdk:"location"`
	Locks                         types.List       `tfsdk:"locks"`
	Name                          types.String     `tfsdk:"name"`
	Output                        types.Dynamic    `tfsdk:"output"`
	ParentID                      types.String     `tfsdk:"parent_id"`
	RemovingSpecialChars          types.Bool       `tfsdk:"removing_special_chars"`
	ReplaceTriggersExternalValues types.Dynamic    `tfsdk:"replace_triggers_external_values"`
	ResponseExportValues          types.List       `tfsdk:"response_export_values"`
	Retry                         retry.RetryValue `tfsdk:"retry"`
	SchemaValidationEnabled       types.Bool       `tfsdk:"schema_validation_enabled"`
	Tags                          types.Map        `tfsdk:"tags"`
	Timeouts                      timeouts.Value   `tfsdk:"timeouts"`
	Type                          types.String     `tfsdk:"type"`
>>>>>>> d588fce8
}

var _ resource.Resource = &AzapiResource{}
var _ resource.ResourceWithConfigure = &AzapiResource{}
var _ resource.ResourceWithModifyPlan = &AzapiResource{}
var _ resource.ResourceWithValidateConfig = &AzapiResource{}
var _ resource.ResourceWithImportState = &AzapiResource{}
var _ resource.ResourceWithUpgradeState = &AzapiResource{}

type AzapiResource struct {
	ProviderData *clients.Client
}

func (r *AzapiResource) Configure(_ context.Context, request resource.ConfigureRequest, _ *resource.ConfigureResponse) {
	if v, ok := request.ProviderData.(*clients.Client); ok {
		r.ProviderData = v
	}
}

func (r *AzapiResource) Metadata(_ context.Context, request resource.MetadataRequest, response *resource.MetadataResponse) {
	response.TypeName = request.ProviderTypeName + "_resource"
}

func (r *AzapiResource) UpgradeState(ctx context.Context) map[int64]resource.StateUpgrader {
	return map[int64]resource.StateUpgrader{
		0: migration.AzapiResourceMigrationV0ToV1(ctx),
		1: migration.AzapiResourceMigrationV1ToV2(ctx),
	}
}

func (r *AzapiResource) Schema(ctx context.Context, _ resource.SchemaRequest, response *resource.SchemaResponse) {
	response.Schema = schema.Schema{
		MarkdownDescription: "This resource can manage any Azure Resource Manager resource.",
		Attributes: map[string]schema.Attribute{
			"id": schema.StringAttribute{
				Computed: true,
				PlanModifiers: []planmodifier.String{
					stringplanmodifier.UseStateForUnknown(),
				},
				MarkdownDescription: docstrings.Type(),
			},

			"name": schema.StringAttribute{
				Optional: true,
				Computed: true,
				PlanModifiers: []planmodifier.String{
					stringplanmodifier.RequiresReplace(),
				},
				MarkdownDescription: "Specifies the name of the azure resource. Changing this forces a new resource to be created.",
			},

			"parent_id": schema.StringAttribute{
				Optional: true,
				Computed: true,
				PlanModifiers: []planmodifier.String{
					stringplanmodifier.RequiresReplace(),
				},
				Validators: []validator.String{
					myvalidator.StringIsResourceID(),
				},
				MarkdownDescription: docstrings.ParentID(),
			},

			"type": schema.StringAttribute{
				Required: true,
				Validators: []validator.String{
					myvalidator.StringIsResourceType(),
				},
				MarkdownDescription: docstrings.Type(),
			},

			"location": schema.StringAttribute{
				Optional: true,
				Computed: true,
				PlanModifiers: []planmodifier.String{
					myplanmodifier.UseStateWhen(func(a, b types.String) bool {
						return location.Normalize(a.ValueString()) == location.Normalize(b.ValueString())
					}),
				},
				MarkdownDescription: docstrings.Location(),
			},

			// The body attribute is a dynamic attribute that only allows users to specify the resource body as an HCL object
			"body": schema.DynamicAttribute{
				Optional: true,
				PlanModifiers: []planmodifier.Dynamic{
					myplanmodifier.DynamicUseStateWhen(dynamic.SemanticallyEqual),
				},
				MarkdownDescription: docstrings.Body(),
			},

<<<<<<< HEAD
=======
			"ignore_body_changes": schema.ListAttribute{
				ElementType: types.StringType,
				Optional:    true,
				Validators: []validator.List{
					listvalidator.ValueStringsAre(myvalidator.StringIsNotEmpty()),
				},
				DeprecationMessage: "This feature is deprecated and will be removed in a major release. Please use the `lifecycle.ignore_changes` argument to specify the fields in `body` to ignore.",
			},

			"replace_triggers_external_values": schema.DynamicAttribute{
				Optional: true,
				MarkdownDescription: "Will trigger a replace of the resource when the value changes and is not `null`. This can be used by practitioners to force a replace of the resource when certain values change, e.g. changing the SKU of a virtual machine based on the value of variables or locals. " +
					"The value is a `dynamic`, so practitioners can compose the input however they wish. For a \"break glass\" set the value to `null` to prevent the plan modifier taking effect. \n" +
					"If you have `null` values that you do want to be tracked as affecting the resource replacement, include these inside an object. \n" +
					"Advanced use cases are possible and resource replacement can be triggered by values external to the resource, for example when a dependent resource changes.\n\n" +
					"e.g. to replace a resource when either the SKU or os_type attributes change:\n" +
					"\n" +
					"```hcl\n" +
					"resource \"azapi_resource\" \"example\" {\n" +
					"  name      = var.name\n" +
					"  type      = \"Microsoft.Network/publicIPAddresses@2023-11-01\"\n" +
					"  parent_id = \"/subscriptions/00000000-0000-0000-0000-000000000000/resourceGroups/example\"\n" +
					"  body      = properties = {\n" +
					"    sku   = var.sku\n" +
					"    zones = var.zones\n" +
					"  }\n" +
					"\n" +
					"  replace_triggers_external_values = [\n" +
					"    var.sku,\n" +
					"    var.zones,\n" +
					"  ]\n" +
					"}\n" +
					"```\n",
				PlanModifiers: []planmodifier.Dynamic{
					planmodifierdynamic.RequiresReplaceIfNotNull(),
				},
			},

>>>>>>> d588fce8
			"ignore_casing": schema.BoolAttribute{
				Optional:            true,
				Computed:            true,
				Default:             defaults.BoolDefault(false),
				MarkdownDescription: docstrings.IgnoreCasing(),
			},

			"ignore_missing_property": schema.BoolAttribute{
				Optional:            true,
				Computed:            true,
				Default:             defaults.BoolDefault(true),
				MarkdownDescription: docstrings.IgnoreMissingProperty(),
			},

			"response_export_values": schema.ListAttribute{
				ElementType: types.StringType,
				Optional:    true,
				Validators: []validator.List{
					listvalidator.ValueStringsAre(myvalidator.StringIsNotEmpty()),
				},
				MarkdownDescription: docstrings.ResponseExportValues(),
			},

			"locks": schema.ListAttribute{
				ElementType: types.StringType,
				Optional:    true,
				Validators: []validator.List{
					listvalidator.ValueStringsAre(myvalidator.StringIsNotEmpty()),
				},
				MarkdownDescription: docstrings.Locks(),
			},

			"schema_validation_enabled": schema.BoolAttribute{
				Optional:            true,
				Computed:            true,
				Default:             defaults.BoolDefault(true),
				MarkdownDescription: docstrings.SchemaValidationEnabled(),
			},

			"output": schema.DynamicAttribute{
				Computed:            true,
				MarkdownDescription: docstrings.Output("azapi_resource"),
			},

			"tags": schema.MapAttribute{
				ElementType: types.StringType,
				Optional:    true,
				Computed:    true,
				Validators: []validator.Map{
					tags.Validator(),
				},
				MarkdownDescription: "A mapping of tags which should be assigned to the Azure resource.",
			},

			"retry": retry.SingleNestedAttribute(ctx),
		},
		Blocks: map[string]schema.Block{
			"identity": schema.ListNestedBlock{
				NestedObject: schema.NestedBlockObject{
					Validators: []validator.Object{myvalidator.IdentityValidator()},
					Attributes: map[string]schema.Attribute{
						"type": schema.StringAttribute{
							Required: true,
							Validators: []validator.String{stringvalidator.OneOf(
								string(identity.SystemAssignedUserAssigned),
								string(identity.UserAssigned),
								string(identity.SystemAssigned),
								string(identity.None),
							)},
							MarkdownDescription: docstrings.IdentityType(),
						},

						"identity_ids": schema.ListAttribute{
							ElementType: types.StringType,
							Optional:    true,
							Validators: []validator.List{
								listvalidator.ValueStringsAre(myvalidator.StringIsUserAssignedIdentityID()),
							},
							MarkdownDescription: docstrings.IdentityIds(),
						},

						"principal_id": schema.StringAttribute{
							Computed:            true,
							MarkdownDescription: docstrings.IdentityPrincipalID(),
						},

						"tenant_id": schema.StringAttribute{
							Computed:            true,
							MarkdownDescription: docstrings.IdentityTenantID(),
						},
					},
				},
			},

			"timeouts": timeouts.Block(ctx, timeouts.Opts{
				Create: true,
				Update: true,
				Read:   true,
				Delete: true,
			}),
		},

		Version: 2,
	}
}

func (r *AzapiResource) ValidateConfig(ctx context.Context, request resource.ValidateConfigRequest, response *resource.ValidateConfigResponse) {
	var config *AzapiResourceModel
	if response.Diagnostics.Append(request.Config.Get(ctx, &config)...); response.Diagnostics.HasError() {
		return
	}
	// destroy doesn't need to modify plan
	if config == nil {
		return
	}

	resourceType := config.Type.ValueString()

	// for resource group, if parent_id is not specified, set it to subscription id
	if config.ParentID.IsNull() {
		azureResourceType, _, _ := utils.GetAzureResourceTypeApiVersion(resourceType)
		if !strings.EqualFold(azureResourceType, arm.ResourceGroupResourceType.String()) {
			response.Diagnostics.AddError("Missing required argument", `The argument "parent_id" is required, but no definition was found.`)
			return
		}
	}

	if !dynamic.IsFullyKnown(config.Body) {
		return
	}

	body := make(map[string]interface{})
	if err := unmarshalBody(config.Body, &body); err != nil {
		response.Diagnostics.AddError("Invalid body", fmt.Sprintf(`The argument "body" is invalid: %s`, err.Error()))
		return
	}

	if diags := validateDuplicatedDefinitions(config, body); diags.HasError() {
		response.Diagnostics.Append(diags...)
		return
	}
}

func (r *AzapiResource) ModifyPlan(ctx context.Context, request resource.ModifyPlanRequest, response *resource.ModifyPlanResponse) {
	var config, state, plan *AzapiResourceModel
	response.Diagnostics.Append(request.Config.Get(ctx, &config)...)
	response.Diagnostics.Append(request.State.Get(ctx, &state)...)
	response.Diagnostics.Append(request.Plan.Get(ctx, &plan)...)
	if response.Diagnostics.HasError() {
		return
	}

	// destroy doesn't need to modify plan
	if config == nil {
		return
	}

	defer func() {
		response.Plan.Set(ctx, plan)
	}()

	// Output is a computed field, it defaults to unknown if there's any plan change
	// It sets to the state if the state exists, and will set to unknown if the output needs to be updated
	if state != nil {
		plan.Output = state.Output
	}
	resourceType := config.Type.ValueString()

	// for resource group, if parent_id is not specified, set it to subscription id
	if config.ParentID.IsNull() {
		azureResourceType, _, _ := utils.GetAzureResourceTypeApiVersion(resourceType)
		if strings.EqualFold(azureResourceType, arm.ResourceGroupResourceType.String()) {
			plan.ParentID = types.StringValue(fmt.Sprintf("/subscriptions/%s", r.ProviderData.Account.GetSubscriptionId()))
		}
	}

	if name, diags := r.nameWithDefaultNaming(config.Name); !diags.HasError() {
		plan.Name = name
		// replace the resource if the name is changed
		if state != nil && !state.Name.Equal(plan.Name) {
			response.RequiresReplace.Append(path.Root("name"))
		}
	} else {
		response.Diagnostics.Append(diags...)
		return
	}

	// if the config identity type and identity ids are not changed, use the state identity
	if !config.Identity.IsNull() && state != nil && !state.Identity.IsNull() {
		configIdentity := identity.FromList(config.Identity)
		stateIdentity := identity.FromList(state.Identity)
		if configIdentity.Type.Equal(stateIdentity.Type) && configIdentity.IdentityIDs.Equal(stateIdentity.IdentityIDs) {
			plan.Identity = state.Identity
		}
	}

	if !dynamic.IsFullyKnown(plan.Body) {
		if config.Tags.IsNull() {
			plan.Tags = basetypes.NewMapUnknown(types.StringType)
		}
		if config.Location.IsNull() {
			plan.Location = basetypes.NewStringUnknown()
		}
		plan.Output = basetypes.NewDynamicUnknown()
		return
	}

	if state == nil || !plan.Identity.Equal(state.Identity) || !plan.ResponseExportValues.Equal(state.ResponseExportValues) || !dynamic.SemanticallyEqual(plan.Body, state.Body) {
		plan.Output = basetypes.NewDynamicUnknown()
	}

	body := make(map[string]interface{})
	if err := unmarshalBody(config.Body, &body); err != nil {
		response.Diagnostics.AddError("Invalid body", fmt.Sprintf(`The argument "body" is invalid: %s`, err.Error()))
		return
	}

	azureResourceType, apiVersion, err := utils.GetAzureResourceTypeApiVersion(config.Type.ValueString())
	if err != nil {
		response.Diagnostics.AddError("Invalid configuration", fmt.Sprintf(`The argument "type" is invalid: %s`, err.Error()))
		return
	}
	resourceDef, _ := azure.GetResourceDefinition(azureResourceType, apiVersion)

	plan.Tags = r.tagsWithDefaultTags(config.Tags, body, state, resourceDef)
	if state == nil || !state.Tags.Equal(plan.Tags) {
		plan.Output = basetypes.NewDynamicUnknown()
	}

	// location field has a field level plan modifier which suppresses the diff if the location is not actually changed
	locationValue := plan.Location
	// For the following cases, we need to use the location in config as the specified location
	// case 1. To create a new resource, the location is not specified in config, then the planned location will be unknown
	// case 2. To update a resource, the location is not specified in config, then the planned location will be the state location
	if locationValue.IsUnknown() || config.Location.IsNull() {
		locationValue = config.Location
	}
	// locationWithDefaultLocation will return the location in config if it's not null, otherwise it will return the default location if it supports location
	plan.Location = r.locationWithDefaultLocation(locationValue, body, state, resourceDef)
	if state != nil && location.Normalize(state.Location.ValueString()) != location.Normalize(plan.Location.ValueString()) {
		// if the location is changed, replace the resource
		response.RequiresReplace.Append(path.Root("location"))
	}
	if plan.SchemaValidationEnabled.ValueBool() {
		if response.Diagnostics.Append(expandBody(body, *plan)...); response.Diagnostics.HasError() {
			return
		}
		body["name"] = plan.Name.ValueString()
		err = schemaValidation(azureResourceType, apiVersion, resourceDef, body)
		if err != nil {
			response.Diagnostics.AddError("Invalid configuration", err.Error())
			return
		}
	}
}

func (r *AzapiResource) Create(ctx context.Context, request resource.CreateRequest, response *resource.CreateResponse) {
	r.CreateUpdate(ctx, request.Plan, &response.State, &response.Diagnostics)
}

func (r *AzapiResource) Update(ctx context.Context, request resource.UpdateRequest, response *resource.UpdateResponse) {
	r.CreateUpdate(ctx, request.Plan, &response.State, &response.Diagnostics)
}

func (r *AzapiResource) CreateUpdate(ctx context.Context, requestPlan tfsdk.Plan, responseState *tfsdk.State, diagnostics *diag.Diagnostics) {
	var plan, state *AzapiResourceModel
	diagnostics.Append(requestPlan.Get(ctx, &plan)...)
	diagnostics.Append(responseState.Get(ctx, &state)...)
	if diagnostics.HasError() {
		return
	}

	id, err := parse.NewResourceID(plan.Name.ValueString(), plan.ParentID.ValueString(), plan.Type.ValueString())
	if err != nil {
		diagnostics.AddError("Invalid configuration", err.Error())
		return
	}

	var client clients.Requester
	client = r.ProviderData.ResourceClient
	if !plan.Retry.IsNull() {
		bkof, regexps := clients.NewRetryableErrors(
			plan.Retry.GetIntervalSeconds(),
			plan.Retry.GetMaxIntervalSeconds(),
			plan.Retry.GetMultiplier(),
			plan.Retry.GetRandomizationFactor(),
			plan.Retry.GetErrorMessageRegex(),
		)
		client = r.ProviderData.ResourceClient.WithRetry(bkof, regexps)
	}
	isNewResource := responseState == nil || responseState.Raw.IsNull()

	var timeout time.Duration
	var diags diag.Diagnostics
	if isNewResource {
		timeout, diags = plan.Timeouts.Create(ctx, 30*time.Minute)
		if diagnostics.Append(diags...); diagnostics.HasError() {
			return
		}
	} else {
		timeout, diags = plan.Timeouts.Update(ctx, 30*time.Minute)
		if diagnostics.Append(diags...); diagnostics.HasError() {
			return
		}
	}
	ctx, cancel := context.WithTimeout(ctx, timeout)
	defer cancel()

	if isNewResource {
		// check if the resource already exists
		_, err = client.Get(ctx, id.AzureResourceId, id.ApiVersion)
		if err == nil {
			diagnostics.AddError("Resource already exists", tf.ImportAsExistsError("azapi_resource", id.ID()).Error())
			return
		}
		if !utils.ResponseErrorWasNotFound(err) {
			diagnostics.AddError("Failed to retrieve resource", fmt.Errorf("checking for presence of existing %s: %+v", id, err).Error())
			return
		}
	}

	// build the request body
	body := make(map[string]interface{})
	if err := unmarshalBody(plan.Body, &body); err != nil {
		diagnostics.AddError("Invalid body", fmt.Sprintf(`The argument "body" is invalid: %s`, err.Error()))
		return
	}
	if diagnostics.Append(expandBody(body, *plan)...); diagnostics.HasError() {
		return
	}

	if !isNewResource {
		// handle the case that identity block was once set, now it's removed
		if stateIdentity := identity.FromList(state.Identity); body["identity"] == nil && stateIdentity.Type.ValueString() != string(identity.None) {
			noneIdentity := identity.Model{Type: types.StringValue(string(identity.None))}
			out, _ := identity.ExpandIdentity(noneIdentity)
			body["identity"] = out
		}
	}

	// create/update the resource
	for _, lockId := range AsStringList(plan.Locks) {
		locks.ByID(lockId)
		defer locks.UnlockByID(lockId)
	}

	_, err = client.CreateOrUpdate(ctx, id.AzureResourceId, id.ApiVersion, body)
	if err != nil {
		if isNewResource {
			if responseBody, err := client.Get(ctx, id.AzureResourceId, id.ApiVersion); err == nil {
				// generate the computed fields
				plan.ID = types.StringValue(id.ID())
				plan.Output = types.DynamicValue(flattenOutput(responseBody, AsStringList(plan.ResponseExportValues)))
				if bodyMap, ok := responseBody.(map[string]interface{}); ok {
					if !plan.Identity.IsNull() {
						planIdentity := identity.FromList(plan.Identity)
						if v := identity.FlattenIdentity(bodyMap["identity"]); v != nil {
							planIdentity.TenantID = v.TenantID
							planIdentity.PrincipalID = v.PrincipalID
						} else {
							planIdentity.TenantID = types.StringNull()
							planIdentity.PrincipalID = types.StringNull()
						}
						plan.Identity = identity.ToList(planIdentity)
					}
				}
				diagnostics.Append(responseState.Set(ctx, plan)...)
			}
		}
		diagnostics.AddError("Failed to create/update resource", fmt.Errorf("creating/updating %s: %+v", id, err).Error())
		return
	}

	responseBody, err := client.Get(ctx, id.AzureResourceId, id.ApiVersion)
	if err != nil {
		if utils.ResponseErrorWasNotFound(err) {
			tflog.Info(ctx, fmt.Sprintf("Error reading %q - removing from state", id.ID()))
			responseState.RemoveResource(ctx)
			return
		}
		diagnostics.AddError("Failed to retrieve resource", fmt.Errorf("reading %s: %+v", id, err).Error())
		return
	}

	// generate the computed fields
	plan.ID = types.StringValue(id.ID())
	plan.Output = types.DynamicValue(flattenOutput(responseBody, AsStringList(plan.ResponseExportValues)))
	if bodyMap, ok := responseBody.(map[string]interface{}); ok {
		if !plan.Identity.IsNull() {
			planIdentity := identity.FromList(plan.Identity)
			if v := identity.FlattenIdentity(bodyMap["identity"]); v != nil {
				planIdentity.TenantID = v.TenantID
				planIdentity.PrincipalID = v.PrincipalID
			} else {
				planIdentity.TenantID = types.StringNull()
				planIdentity.PrincipalID = types.StringNull()
			}
			plan.Identity = identity.ToList(planIdentity)
		}
	}

	diagnostics.Append(responseState.Set(ctx, plan)...)
}

func (r *AzapiResource) Read(ctx context.Context, request resource.ReadRequest, response *resource.ReadResponse) {
	var model AzapiResourceModel
	if response.Diagnostics.Append(request.State.Get(ctx, &model)...); response.Diagnostics.HasError() {
		return
	}

	readTimeout, diags := model.Timeouts.Read(ctx, 5*time.Minute)
	response.Diagnostics.Append(diags...)
	if response.Diagnostics.HasError() {
		return
	}

	ctx, cancel := context.WithTimeout(ctx, readTimeout)
	defer cancel()

	id, err := parse.ResourceIDWithResourceType(model.ID.ValueString(), model.Type.ValueString())
	if err != nil {
		response.Diagnostics.AddError("Error parsing ID", err.Error())
		return
	}

	var client clients.Requester
	client = r.ProviderData.ResourceClient
	if !model.Retry.IsNull() && !model.Retry.IsUnknown() {
		bkof, regexps := clients.NewRetryableErrors(
			model.Retry.GetIntervalSeconds(),
			model.Retry.GetMaxIntervalSeconds(),
			model.Retry.GetMultiplier(),
			model.Retry.GetRandomizationFactor(),
			model.Retry.GetErrorMessageRegex(),
		)
		client = r.ProviderData.ResourceClient.WithRetry(bkof, regexps)
	}

	responseBody, err := client.Get(ctx, id.AzureResourceId, id.ApiVersion)
	if err != nil {
		if utils.ResponseErrorWasNotFound(err) {
			tflog.Info(ctx, fmt.Sprintf("Error reading %q - removing from state", id.ID()))
			response.State.RemoveResource(ctx)
			return
		}
		response.Diagnostics.AddError("Failed to retrieve resource", fmt.Errorf("reading %s: %+v", id, err).Error())
		return
	}

	state := model
	state.Name = types.StringValue(id.Name)
	state.ParentID = types.StringValue(id.ParentId)
	state.Type = types.StringValue(fmt.Sprintf("%s@%s", id.AzureResourceType, id.ApiVersion))

	requestBody := make(map[string]interface{})
	if err := unmarshalBody(model.Body, &requestBody); err != nil {
		response.Diagnostics.AddError("Invalid body", fmt.Sprintf(`The argument "body" is invalid: %s`, err.Error()))
		return
	}

	if bodyMap, ok := responseBody.(map[string]interface{}); ok {
		if v, ok := bodyMap["location"]; ok && v != nil && location.Normalize(v.(string)) != location.Normalize(model.Location.ValueString()) {
			state.Location = types.StringValue(v.(string))
		}
		if output := tags.FlattenTags(bodyMap["tags"]); len(output.Elements()) != 0 || len(state.Tags.Elements()) != 0 {
			state.Tags = output
		}
		if requestBody["identity"] == nil {
			// The following codes are used to reflect the actual changes of identity when it's not configured inside the body.
			// And it suppresses the diff of nil identity and identity whose type is none.
			identityFromResponse := identity.FlattenIdentity(bodyMap["identity"])
			switch {
			// Identity is not specified in config, and it's not in the response
			case state.Identity.IsNull() && (identityFromResponse == nil || identityFromResponse.Type.ValueString() == string(identity.None)):
				state.Identity = basetypes.NewListNull(identity.Model{}.ModelType())

			// Identity is not specified in config, but it's in the response
			case state.Identity.IsNull() && identityFromResponse != nil && identityFromResponse.Type.ValueString() != string(identity.None):
				state.Identity = identity.ToList(*identityFromResponse)

			// Identity is specified in config, but it's not in the response
			case !state.Identity.IsNull() && identityFromResponse == nil:
				stateIdentity := identity.FromList(state.Identity)
				// skip when the configured identity type is none
				if stateIdentity.Type.ValueString() == string(identity.None) {
					// do nothing
				} else {
					state.Identity = basetypes.NewListNull(identity.Model{}.ModelType())
				}

			// Identity is specified in config, and it's in the response
			case !state.Identity.IsNull() && identityFromResponse != nil:
				stateIdentity := identity.FromList(state.Identity)
				// suppress the diff of identity_ids = [] and identity_ids = null
				if len(stateIdentity.IdentityIDs.Elements()) == 0 && len(identityFromResponse.IdentityIDs.Elements()) == 0 {
					// to suppress the diff of identity_ids = [] and identity_ids = null
					identityFromResponse.IdentityIDs = stateIdentity.IdentityIDs
				}
				state.Identity = identity.ToList(*identityFromResponse)
			}
		}
	}

	option := utils.UpdateJsonOption{
		IgnoreCasing:          model.IgnoreCasing.ValueBool(),
		IgnoreMissingProperty: model.IgnoreMissingProperty.ValueBool(),
	}
	body := utils.UpdateObject(requestBody, responseBody, option)

	data, err := json.Marshal(body)
	if err != nil {
		response.Diagnostics.AddError("Invalid body", err.Error())
		return
	}

	state.Output = types.DynamicValue(flattenOutput(responseBody, AsStringList(model.ResponseExportValues)))
	if !model.Body.IsNull() {
		payload, err := dynamic.FromJSON(data, model.Body.UnderlyingValue().Type(ctx))
		if err != nil {
			tflog.Warn(ctx, fmt.Sprintf("Failed to parse payload: %s", err.Error()))
			payload, err = dynamic.FromJSONImplied(data)
			if err != nil {
				response.Diagnostics.AddError("Invalid payload", err.Error())
				return
			}
		}
		state.Body = payload
	}

	response.Diagnostics.Append(response.State.Set(ctx, state)...)
}

func (r *AzapiResource) Delete(ctx context.Context, request resource.DeleteRequest, response *resource.DeleteResponse) {
	var model *AzapiResourceModel
	if response.Diagnostics.Append(request.State.Get(ctx, &model)...); response.Diagnostics.HasError() {
		return
	}

	var client clients.Requester
	client = r.ProviderData.ResourceClient
	if !model.Retry.IsNull() && !model.Retry.IsUnknown() {
		bkof, regexps := clients.NewRetryableErrors(
			model.Retry.GetIntervalSeconds(),
			model.Retry.GetMaxIntervalSeconds(),
			model.Retry.GetMultiplier(),
			model.Retry.GetRandomizationFactor(),
			model.Retry.GetErrorMessageRegex(),
		)
		client = r.ProviderData.ResourceClient.WithRetry(bkof, regexps)
	}

	deleteTimeout, diags := model.Timeouts.Delete(ctx, 30*time.Minute)
	response.Diagnostics.Append(diags...)
	if response.Diagnostics.HasError() {
		return
	}

	ctx, cancel := context.WithTimeout(ctx, deleteTimeout)
	defer cancel()

	id, err := parse.ResourceIDWithResourceType(model.ID.ValueString(), model.Type.ValueString())
	if err != nil {
		response.Diagnostics.AddError("Error parsing ID", err.Error())
		return
	}

	for _, lockId := range AsStringList(model.Locks) {
		locks.ByID(lockId)
		defer locks.UnlockByID(lockId)
	}

	_, err = client.Delete(ctx, id.AzureResourceId, id.ApiVersion)
	if err != nil && !utils.ResponseErrorWasNotFound(err) {
		response.Diagnostics.AddError("Failed to delete resource", fmt.Errorf("deleting %s: %+v", id, err).Error())
	}
}

func (r *AzapiResource) ImportState(ctx context.Context, request resource.ImportStateRequest, response *resource.ImportStateResponse) {
	tflog.Debug(ctx, fmt.Sprintf("Importing Resource - parsing %q", request.ID))

	input := request.ID
	idUrl, err := url.Parse(input)
	if err != nil {
		response.Diagnostics.AddError("Invalid Resource ID", fmt.Errorf("parsing Resource ID %q: %+v", input, err).Error())
		return
	}
	apiVersion := idUrl.Query().Get("api-version")
	if apiVersion == "" {
		resourceType := utils.GetResourceType(input)
		apiVersions := azure.GetApiVersions(resourceType)
		if len(apiVersions) != 0 {
			input = fmt.Sprintf("%s?api-version=%s", input, apiVersions[len(apiVersions)-1])
		}
	}

	id, err := parse.ResourceIDWithApiVersion(input)
	if err != nil {
		response.Diagnostics.AddError("Invalid Resource ID", fmt.Errorf("parsing Resource ID %q: %+v", input, err).Error())
		return
	}

	client := r.ProviderData.ResourceClient

	state := AzapiResourceModel{
		ID:                      types.StringValue(id.ID()),
		Name:                    types.StringValue(id.Name),
		ParentID:                types.StringValue(id.ParentId),
		Type:                    types.StringValue(fmt.Sprintf("%s@%s", id.AzureResourceType, id.ApiVersion)),
		Locks:                   types.ListNull(types.StringType),
		Identity:                types.ListNull(identity.Model{}.ModelType()),
		Body:                    types.DynamicNull(),
		SchemaValidationEnabled: types.BoolValue(true),
		IgnoreCasing:            types.BoolValue(false),
		IgnoreMissingProperty:   types.BoolValue(true),
		ResponseExportValues:    types.ListNull(types.StringType),
		Output:                  types.DynamicNull(),
		Tags:                    types.MapNull(types.StringType),
		Timeouts: timeouts.Value{
			Object: types.ObjectNull(map[string]attr.Type{
				"create": types.StringType,
				"update": types.StringType,
				"read":   types.StringType,
				"delete": types.StringType,
			}),
		},
	}

	responseBody, err := client.Get(ctx, id.AzureResourceId, id.ApiVersion)
	if err != nil {
		if utils.ResponseErrorWasNotFound(err) {
			tflog.Info(ctx, fmt.Sprintf("[INFO] Error reading %q - removing from state", id.ID()))
			response.State.RemoveResource(ctx)
			return
		}
		response.Diagnostics.AddError("Failed to retrieve resource", fmt.Errorf("reading %s: %+v", id, err).Error())
		return
	}

	tflog.Info(ctx, fmt.Sprintf("resource %q is imported", id.ID()))
	if id.ResourceDef != nil {
		writeOnlyBody := (*id.ResourceDef).GetWriteOnly(utils.NormalizeObject(responseBody))
		if bodyMap, ok := writeOnlyBody.(map[string]interface{}); ok {
			delete(bodyMap, "location")
			delete(bodyMap, "tags")
			delete(bodyMap, "name")
			delete(bodyMap, "identity")
			writeOnlyBody = bodyMap
		}
		data, err := json.Marshal(writeOnlyBody)
		if err != nil {
			response.Diagnostics.AddError("Invalid body", err.Error())
			return
		}
		payload, err := dynamic.FromJSONImplied(data)
		if err != nil {
			response.Diagnostics.AddError("Invalid payload", err.Error())
			return
		}
		state.Body = payload
	} else {
		data, err := json.Marshal(responseBody)
		if err != nil {
			response.Diagnostics.AddError("Invalid body", err.Error())
			return
		}
		payload, err := dynamic.FromJSONImplied(data)
		if err != nil {
			response.Diagnostics.AddError("Invalid payload", err.Error())
			return
		}
		state.Body = payload
	}
	if bodyMap, ok := responseBody.(map[string]interface{}); ok {
		if v, ok := bodyMap["location"]; ok && v != nil {
			state.Location = types.StringValue(location.Normalize(v.(string)))
		}
		if output := tags.FlattenTags(bodyMap["tags"]); len(output.Elements()) != 0 {
			state.Tags = output
		}
		if v := identity.FlattenIdentity(bodyMap["identity"]); v != nil {
			state.Identity = identity.ToList(*v)
		}
	}

	response.Diagnostics.Append(response.State.Set(ctx, state)...)
}

func (r *AzapiResource) nameWithDefaultNaming(config types.String) (types.String, diag.Diagnostics) {
	if !config.IsNull() {
		return config, diag.Diagnostics{}
	}
	if r.ProviderData.Features.DefaultNaming != "" {
		return types.StringValue(r.ProviderData.Features.DefaultNaming), diag.Diagnostics{}
	}
	return types.StringNull(), diag.Diagnostics{
		diag.NewErrorDiagnostic("Missing required argument", `The argument "name" is required, but no definition was found.`),
	}
}

func (r *AzapiResource) tagsWithDefaultTags(config types.Map, body map[string]interface{}, state *AzapiResourceModel, resourceDef *aztypes.ResourceType) types.Map {
	if config.IsNull() {
		switch {
		case body["tags"] != nil:
			return tags.FlattenTags(body["tags"])
		case len(r.ProviderData.Features.DefaultTags) != 0 && canResourceHaveProperty(resourceDef, "tags"):
			defaultTags := r.ProviderData.Features.DefaultTags
			if state == nil || state.Tags.IsNull() {
				return tags.FlattenTags(defaultTags)
			} else {
				currentTags := tags.ExpandTags(state.Tags)
				if !reflect.DeepEqual(currentTags, defaultTags) {
					return tags.FlattenTags(defaultTags)
				} else {
					return state.Tags
				}
			}
		// To suppress the diff of config: tags = null and state: tags = {}
		case state != nil && !state.Tags.IsUnknown() && len(state.Tags.Elements()) == 0:
			return state.Tags
		}
	}
	return config
}

func (r *AzapiResource) locationWithDefaultLocation(config types.String, body map[string]interface{}, state *AzapiResourceModel, resourceDef *aztypes.ResourceType) types.String {
	if config.IsNull() {
		switch {
		case body["location"] != nil:
			return types.StringValue(body["location"].(string))
		case len(r.ProviderData.Features.DefaultLocation) != 0 && canResourceHaveProperty(resourceDef, "location"):
			defaultLocation := r.ProviderData.Features.DefaultLocation
			if state == nil || state.Location.IsNull() {
				return types.StringValue(defaultLocation)
			} else {
				currentLocation := state.Location.ValueString()
				if location.Normalize(currentLocation) != location.Normalize(defaultLocation) {
					return types.StringValue(defaultLocation)
				} else {
					return state.Location
				}
			}
		// To suppress the diff of config: location = null and state: location = ""
		// This case happens when upgrading resources which doesn't support location from terraform-plugin-sdk built azapi provider
		case state != nil && !state.Location.IsUnknown() && state.Location.ValueString() == "":
			return state.Location
		}
	}
	return config
}

func expandBody(body map[string]interface{}, model AzapiResourceModel) diag.Diagnostics {
	if body == nil {
		return diag.Diagnostics{}
	}
	if body["location"] == nil && !model.Location.IsNull() && !model.Location.IsUnknown() && len(model.Location.ValueString()) != 0 {
		body["location"] = model.Location.ValueString()
	}
	if body["tags"] == nil && !model.Tags.IsNull() && !model.Tags.IsUnknown() && len(model.Tags.Elements()) != 0 {
		body["tags"] = tags.ExpandTags(model.Tags)
	}
	if body["identity"] == nil && !model.Identity.IsNull() && !model.Identity.IsUnknown() {
		identityModel := identity.FromList(model.Identity)
		out, err := identity.ExpandIdentity(identityModel)
		if err != nil {
			return diag.Diagnostics{
				diag.NewErrorDiagnostic("Invalid configuration", fmt.Sprintf(`The argument "identity" is invalid: value: %s, err: %+v`, model.Identity.String(), err)),
			}
		}
		body["identity"] = out
	}
	return diag.Diagnostics{}
}

func validateDuplicatedDefinitions(model *AzapiResourceModel, body map[string]interface{}) diag.Diagnostics {
	diags := diag.Diagnostics{}
	if !model.Tags.IsNull() && !model.Tags.IsUnknown() && body["tags"] != nil {
		diags.AddError("Invalid configuration", `can't specify both the argument "tags" and "tags" in the argument "body"`)
	}
	if !model.Location.IsNull() && !model.Location.IsUnknown() && body["location"] != nil {
		diags.AddError("Invalid configuration", `can't specify both the argument "location" and "location" in the argument "body"`)
	}
	if !model.Identity.IsNull() && !model.Identity.IsUnknown() && body["identity"] != nil {
		diags.AddError("Invalid configuration", `can't specify both the argument "identity" and "identity" in the argument "body"`)
	}
	return diags
}<|MERGE_RESOLUTION|>--- conflicted
+++ resolved
@@ -46,28 +46,9 @@
 )
 
 type AzapiResourceModel struct {
-<<<<<<< HEAD
-	ID                      types.String     `tfsdk:"id"`
-	Name                    types.String     `tfsdk:"name"`
-	ParentID                types.String     `tfsdk:"parent_id"`
-	Type                    types.String     `tfsdk:"type"`
-	Location                types.String     `tfsdk:"location"`
-	Identity                types.List       `tfsdk:"identity"`
-	Body                    types.Dynamic    `tfsdk:"body"`
-	Locks                   types.List       `tfsdk:"locks"`
-	SchemaValidationEnabled types.Bool       `tfsdk:"schema_validation_enabled"`
-	IgnoreCasing            types.Bool       `tfsdk:"ignore_casing"`
-	IgnoreMissingProperty   types.Bool       `tfsdk:"ignore_missing_property"`
-	ResponseExportValues    types.List       `tfsdk:"response_export_values"`
-	Output                  types.Dynamic    `tfsdk:"output"`
-	Tags                    types.Map        `tfsdk:"tags"`
-	Timeouts                timeouts.Value   `tfsdk:"timeouts"`
-	Retry                   retry.RetryValue `tfsdk:"retry"`
-=======
 	Body                          types.Dynamic    `tfsdk:"body"`
 	ID                            types.String     `tfsdk:"id"`
 	Identity                      types.List       `tfsdk:"identity"`
-	IgnoreBodyChanges             types.List       `tfsdk:"ignore_body_changes"`
 	IgnoreCasing                  types.Bool       `tfsdk:"ignore_casing"`
 	IgnoreMissingProperty         types.Bool       `tfsdk:"ignore_missing_property"`
 	Location                      types.String     `tfsdk:"location"`
@@ -83,7 +64,6 @@
 	Tags                          types.Map        `tfsdk:"tags"`
 	Timeouts                      timeouts.Value   `tfsdk:"timeouts"`
 	Type                          types.String     `tfsdk:"type"`
->>>>>>> d588fce8
 }
 
 var _ resource.Resource = &AzapiResource{}
@@ -173,17 +153,6 @@
 					myplanmodifier.DynamicUseStateWhen(dynamic.SemanticallyEqual),
 				},
 				MarkdownDescription: docstrings.Body(),
-			},
-
-<<<<<<< HEAD
-=======
-			"ignore_body_changes": schema.ListAttribute{
-				ElementType: types.StringType,
-				Optional:    true,
-				Validators: []validator.List{
-					listvalidator.ValueStringsAre(myvalidator.StringIsNotEmpty()),
-				},
-				DeprecationMessage: "This feature is deprecated and will be removed in a major release. Please use the `lifecycle.ignore_changes` argument to specify the fields in `body` to ignore.",
 			},
 
 			"replace_triggers_external_values": schema.DynamicAttribute{
@@ -215,7 +184,6 @@
 				},
 			},
 
->>>>>>> d588fce8
 			"ignore_casing": schema.BoolAttribute{
 				Optional:            true,
 				Computed:            true,
