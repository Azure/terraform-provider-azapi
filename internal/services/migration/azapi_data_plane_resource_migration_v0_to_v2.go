--- conflicted
+++ resolved
@@ -85,29 +85,6 @@
 				Timeouts              timeouts.Value `tfsdk:"timeouts"`
 			}
 			type newModel struct {
-<<<<<<< HEAD
-				ID                    types.String        `tfsdk:"id"`
-				Name                  types.String        `tfsdk:"name"`
-				ParentID              types.String        `tfsdk:"parent_id"`
-				Type                  types.String        `tfsdk:"type"`
-				Body                  types.Dynamic       `tfsdk:"body"`
-				IgnoreCasing          types.Bool          `tfsdk:"ignore_casing"`
-				IgnoreMissingProperty types.Bool          `tfsdk:"ignore_missing_property"`
-				ReplaceTriggersRefs   types.List          `tfsdk:"replace_triggers_refs"`
-				ResponseExportValues  types.Dynamic       `tfsdk:"response_export_values"`
-				Retry                 retry.RetryValue    `tfsdk:"retry"`
-				Locks                 types.List          `tfsdk:"locks"`
-				Output                types.Dynamic       `tfsdk:"output"`
-				Timeouts              timeouts.Value      `tfsdk:"timeouts"`
-				CreateHeaders         map[string]string   `tfsdk:"create_headers"`
-				CreateQueryParameters map[string][]string `tfsdk:"create_query_parameters"`
-				UpdateHeaders         map[string]string   `tfsdk:"update_headers"`
-				UpdateQueryParameters map[string][]string `tfsdk:"update_query_parameters"`
-				DeleteHeaders         map[string]string   `tfsdk:"delete_headers"`
-				DeleteQueryParameters map[string][]string `tfsdk:"delete_query_parameters"`
-				ReadHeaders           map[string]string   `tfsdk:"read_headers"`
-				ReadQueryParameters   map[string][]string `tfsdk:"read_query_parameters"`
-=======
 				ID                            types.String        `tfsdk:"id"`
 				Name                          types.String        `tfsdk:"name"`
 				ParentID                      types.String        `tfsdk:"parent_id"`
@@ -115,8 +92,9 @@
 				Body                          types.Dynamic       `tfsdk:"body"`
 				IgnoreCasing                  types.Bool          `tfsdk:"ignore_casing"`
 				IgnoreMissingProperty         types.Bool          `tfsdk:"ignore_missing_property"`
+				ReplaceTriggersExternalValues types.Dynamic       `tfsdk:"replace_triggers_external_values"`
+				ReplaceTriggersRefs           types.List          `tfsdk:"replace_triggers_refs"`
 				ResponseExportValues          types.Dynamic       `tfsdk:"response_export_values"`
-				ReplaceTriggersExternalValues types.Dynamic       `tfsdk:"replace_triggers_external_values"`
 				Retry                         retry.RetryValue    `tfsdk:"retry"`
 				Locks                         types.List          `tfsdk:"locks"`
 				Output                        types.Dynamic       `tfsdk:"output"`
@@ -129,7 +107,6 @@
 				DeleteQueryParameters         map[string][]string `tfsdk:"delete_query_parameters"`
 				ReadHeaders                   map[string]string   `tfsdk:"read_headers"`
 				ReadQueryParameters           map[string][]string `tfsdk:"read_query_parameters"`
->>>>>>> b85327a5
 			}
 
 			var oldState OldModel
@@ -157,21 +134,6 @@
 			}
 
 			newState := newModel{
-<<<<<<< HEAD
-				ID:                    oldState.ID,
-				Name:                  oldState.Name,
-				ParentID:              oldState.ParentID,
-				Type:                  oldState.Type,
-				Body:                  bodyVal,
-				Locks:                 oldState.Locks,
-				IgnoreCasing:          oldState.IgnoreCasing,
-				IgnoreMissingProperty: oldState.IgnoreMissingProperty,
-				ReplaceTriggersRefs:   types.ListNull(types.StringType),
-				ResponseExportValues:  responseExportValues,
-				Retry:                 retry.NewRetryValueNull(),
-				Output:                outputVal,
-				Timeouts:              oldState.Timeouts,
-=======
 				ID:                            oldState.ID,
 				Name:                          oldState.Name,
 				ParentID:                      oldState.ParentID,
@@ -182,10 +144,10 @@
 				IgnoreMissingProperty:         oldState.IgnoreMissingProperty,
 				ResponseExportValues:          responseExportValues,
 				ReplaceTriggersExternalValues: types.DynamicNull(),
+				ReplaceTriggersRefs:           types.ListNull(types.StringType),
 				Retry:                         retry.NewRetryValueNull(),
 				Output:                        outputVal,
 				Timeouts:                      oldState.Timeouts,
->>>>>>> b85327a5
 			}
 
 			response.Diagnostics.Append(response.State.Set(ctx, newState)...)
