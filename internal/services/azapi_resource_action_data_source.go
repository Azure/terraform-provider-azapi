package services

import (
	"context"
	"fmt"
	"time"

	"github.com/Azure/terraform-provider-azapi/internal/clients"
	"github.com/Azure/terraform-provider-azapi/internal/docstrings"
	"github.com/Azure/terraform-provider-azapi/internal/retry"
	"github.com/Azure/terraform-provider-azapi/internal/services/myvalidator"
	"github.com/Azure/terraform-provider-azapi/internal/services/parse"
	"github.com/hashicorp/terraform-plugin-framework-timeouts/resource/timeouts"
	"github.com/hashicorp/terraform-plugin-framework-validators/listvalidator"
	"github.com/hashicorp/terraform-plugin-framework-validators/stringvalidator"
	"github.com/hashicorp/terraform-plugin-framework/datasource"
	"github.com/hashicorp/terraform-plugin-framework/datasource/schema"
	"github.com/hashicorp/terraform-plugin-framework/schema/validator"
	"github.com/hashicorp/terraform-plugin-framework/types"
	"github.com/hashicorp/terraform-plugin-framework/types/basetypes"
)

type ResourceActionDataSourceModel struct {
	ID                   types.String     `tfsdk:"id"`
	ResourceID           types.String     `tfsdk:"resource_id"`
	Type                 types.String     `tfsdk:"type"`
	Action               types.String     `tfsdk:"action"`
	Method               types.String     `tfsdk:"method"`
	Body                 types.Dynamic    `tfsdk:"body"`
	ResponseExportValues types.List       `tfsdk:"response_export_values"`
	Output               types.Dynamic    `tfsdk:"output"`
	Timeouts             timeouts.Value   `tfsdk:"timeouts"`
	Retry                retry.RetryValue `tfsdk:"retry"`
}

type ResourceActionDataSource struct {
	ProviderData *clients.Client
}

var _ datasource.DataSource = &ResourceActionDataSource{}
var _ datasource.DataSourceWithConfigure = &ResourceActionDataSource{}

func (r *ResourceActionDataSource) Configure(ctx context.Context, request datasource.ConfigureRequest, response *datasource.ConfigureResponse) {
	if v, ok := request.ProviderData.(*clients.Client); ok {
		r.ProviderData = v
	}
}

func (r *ResourceActionDataSource) Metadata(ctx context.Context, request datasource.MetadataRequest, response *datasource.MetadataResponse) {
	response.TypeName = request.ProviderTypeName + "_resource_action"
}

func (r *ResourceActionDataSource) Schema(ctx context.Context, request datasource.SchemaRequest, response *datasource.SchemaResponse) {
	response.Schema = schema.Schema{
		Attributes: map[string]schema.Attribute{
			"id": schema.StringAttribute{
				Computed:            true,
				MarkdownDescription: docstrings.ID(),
			},

			"type": schema.StringAttribute{
				Required: true,
				Validators: []validator.String{
					myvalidator.StringIsResourceType(),
				},
				MarkdownDescription: docstrings.Type(),
			},

			"resource_id": schema.StringAttribute{
				Optional: true,
				Validators: []validator.String{
					myvalidator.StringIsResourceID(),
				},
				MarkdownDescription: "The ID of the Azure resource to perform the action on.",
			},

			"action": schema.StringAttribute{
				Optional:            true,
				MarkdownDescription: docstrings.ResourceAction(),
			},

			"method": schema.StringAttribute{
				Optional: true,
				Computed: true,
				Validators: []validator.String{
					stringvalidator.OneOf("POST", "GET"),
				},
				MarkdownDescription: "The HTTP method to use when performing the action. Must be one of `POST`, `GET`. Defaults to `POST`.",
			},

			// The body attribute is a dynamic attribute that only allows users to specify the resource body as an HCL object
			"body": schema.DynamicAttribute{
				Optional: true,
<<<<<<< HEAD
=======
				Validators: []validator.Dynamic{
					myvalidator.BodyValidator(),
				},
				MarkdownDescription: docstrings.Body(),
>>>>>>> 5a410391
			},

			"response_export_values": schema.ListAttribute{
				Optional:    true,
				ElementType: types.StringType,
				Validators: []validator.List{
					listvalidator.ValueStringsAre(myvalidator.StringIsNotEmpty()),
				},
				MarkdownDescription: docstrings.ResponseExportValues(),
			},

			"output": schema.DynamicAttribute{
				Computed:            true,
				MarkdownDescription: docstrings.Output("data.azapi_resource_action"),
			},

			"retry": retry.SingleNestedAttribute(ctx),
		},

		Blocks: map[string]schema.Block{
			"timeouts": timeouts.Block(ctx, timeouts.Opts{
				Read: true,
			}),
		},
	}
}

func (r *ResourceActionDataSource) Read(ctx context.Context, request datasource.ReadRequest, response *datasource.ReadResponse) {
	var model ResourceActionDataSourceModel
	if response.Diagnostics.Append(request.Config.Get(ctx, &model)...); response.Diagnostics.HasError() {
		return
	}

	model.Retry = model.Retry.AddDefaultValuesIfUnknownOrNull()

	readTimeout, diags := model.Timeouts.Read(ctx, 5*time.Minute)
	response.Diagnostics.Append(diags...)
	if response.Diagnostics.HasError() {
		return
	}

	ctx, cancel := context.WithTimeout(ctx, readTimeout)
	defer cancel()

	id, err := parse.ResourceIDWithResourceType(model.ResourceID.ValueString(), model.Type.ValueString())
	if err != nil {
		response.Diagnostics.AddError("Invalid configuration", err.Error())
		return
	}

	var requestBody interface{}
	if err := unmarshalBody(model.Body, &requestBody); err != nil {
		response.Diagnostics.AddError("Invalid body", fmt.Sprintf(`The argument "body" is invalid: %s`, err.Error()))
		return
	}

	method := model.Method.ValueString()
	if method == "" {
		method = "POST"
	}

	var client clients.Requester
	client = r.ProviderData.ResourceClient
	if !model.Retry.IsNull() && !model.Retry.IsUnknown() {
		bkof, regexps := clients.NewRetryableErrors(
			model.Retry.GetIntervalSeconds(),
			model.Retry.GetMaxIntervalSeconds(),
			model.Retry.GetMultiplier(),
			model.Retry.GetRandomizationFactor(),
			model.Retry.GetErrorMessageRegex(),
		)
		client = r.ProviderData.ResourceClient.WithRetry(bkof, regexps)
	}

	responseBody, err := client.Action(ctx, id.AzureResourceId, model.Action.ValueString(), id.ApiVersion, method, requestBody)
	if err != nil {
		response.Diagnostics.AddError("Failed to perform action", fmt.Errorf("performing action %s of %q: %+v", model.Action.ValueString(), id, err).Error())
		return
	}

	model.ID = basetypes.NewStringValue(id.ID())
	model.Output = types.DynamicValue(flattenOutput(responseBody, AsStringList(model.ResponseExportValues)))

	response.Diagnostics.Append(response.State.Set(ctx, &model)...)
}<|MERGE_RESOLUTION|>--- conflicted
+++ resolved
@@ -91,13 +91,6 @@
 			// The body attribute is a dynamic attribute that only allows users to specify the resource body as an HCL object
 			"body": schema.DynamicAttribute{
 				Optional: true,
-<<<<<<< HEAD
-=======
-				Validators: []validator.Dynamic{
-					myvalidator.BodyValidator(),
-				},
-				MarkdownDescription: docstrings.Body(),
->>>>>>> 5a410391
 			},
 
 			"response_export_values": schema.ListAttribute{
