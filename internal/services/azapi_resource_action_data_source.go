--- conflicted
+++ resolved
@@ -21,7 +21,6 @@
 )
 
 type ResourceActionDataSourceModel struct {
-<<<<<<< HEAD
 	ID                            types.String        `tfsdk:"id"`
 	ResourceID                    types.String        `tfsdk:"resource_id"`
 	Type                          types.String        `tfsdk:"type"`
@@ -34,22 +33,8 @@
 	SensitiveOutput               types.Dynamic       `tfsdk:"sensitive_output"`
 	Timeouts                      timeouts.Value      `tfsdk:"timeouts"`
 	Retry                         retry.RetryValue    `tfsdk:"retry"`
-	Headers                       map[string]string   `tfsdk:"headers"`
-	QueryParameters               map[string][]string `tfsdk:"query_parameters"`
-=======
-	ID                   types.String     `tfsdk:"id"`
-	ResourceID           types.String     `tfsdk:"resource_id"`
-	Type                 types.String     `tfsdk:"type"`
-	Action               types.String     `tfsdk:"action"`
-	Method               types.String     `tfsdk:"method"`
-	Body                 types.Dynamic    `tfsdk:"body"`
-	ResponseExportValues types.Dynamic    `tfsdk:"response_export_values"`
-	Output               types.Dynamic    `tfsdk:"output"`
-	Timeouts             timeouts.Value   `tfsdk:"timeouts"`
-	Retry                retry.RetryValue `tfsdk:"retry"`
-	Headers              types.Map        `tfsdk:"headers"`
-	QueryParameters      types.Map        `tfsdk:"query_parameters"`
->>>>>>> 695e646e
+	Headers                       types.Map           `tfsdk:"headers"`
+	QueryParameters               types.Map           `tfsdk:"query_parameters"`
 }
 
 type ResourceActionDataSource struct {
