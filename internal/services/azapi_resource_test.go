package services_test

import (
	"context"
	"encoding/base64"
	"fmt"
	"math/rand/v2"
	"os"
	"path/filepath"
	"regexp"
	"strings"
	"testing"

	"github.com/Azure/terraform-provider-azapi/internal/acceptance"
	"github.com/Azure/terraform-provider-azapi/internal/acceptance/check"
	"github.com/Azure/terraform-provider-azapi/internal/azure/location"
	"github.com/Azure/terraform-provider-azapi/internal/clients"
	"github.com/Azure/terraform-provider-azapi/internal/services/parse"
	"github.com/Azure/terraform-provider-azapi/utils"
	"github.com/hashicorp/terraform-plugin-testing/helper/resource"
	"github.com/hashicorp/terraform-plugin-testing/terraform"
)

type GenericResource struct{}

func defaultIgnores() []string {
	return []string{"ignore_casing", "ignore_missing_property", "schema_validation_enabled", "body", "locks", "output", "create_", "delete_", "update_", "read_"}
}

var testCertRaw, _ = os.ReadFile(filepath.Join("testdata", "automation_certificate_test.pfx"))

var testCertBase64 = base64.StdEncoding.EncodeToString(testCertRaw)

func TestAccGenericResource_basic(t *testing.T) {
	data := acceptance.BuildTestData(t, "azapi_resource", "test")
	r := GenericResource{}

	data.ResourceTest(t, r, []resource.TestStep{
		{
			Config: r.basic(data),
			Check: resource.ComposeTestCheckFunc(
				check.That(data.ResourceName).ExistsInAzure(r),
			),
		},
		data.ImportStepWithImportStateIdFunc(r.ImportIdFunc, defaultIgnores()...),
	})
}

func TestAccGenericResource_invalidVersionUpdate(t *testing.T) {
	data := acceptance.BuildTestData(t, "azapi_resource", "test")
	r := GenericResource{}

	data.ResourceTest(t, r, []resource.TestStep{
		{
			Config: r.basic(data),
			Check: resource.ComposeTestCheckFunc(
				check.That(data.ResourceName).ExistsInAzure(r),
			),
		},
		data.ImportStepWithImportStateIdFunc(r.ImportIdFunc, defaultIgnores()...),
		{
			Config:      r.basicInvalidVersion(data),
			ExpectError: regexp.MustCompile("400 Bad Request"),
		},
		data.ImportStepWithImportStateIdFunc(r.ImportIdFunc, defaultIgnores()...),
		{
			Config:   r.basic(data),
			PlanOnly: true,
		},
	})
}

func TestAccGenericResource_requiresImport(t *testing.T) {
	data := acceptance.BuildTestData(t, "azapi_resource", "test")
	r := GenericResource{}

	data.ResourceTest(t, r, []resource.TestStep{
		{
			Config: r.basic(data),
			Check: resource.ComposeTestCheckFunc(
				check.That(data.ResourceName).ExistsInAzure(r),
			),
		},
		data.RequiresImportErrorStep(r.requiresImport),
	})
}

func TestAccGenericResource_importWithApiVersion(t *testing.T) {
	data := acceptance.BuildTestData(t, "azapi_resource", "test")
	r := GenericResource{}

	data.ResourceTest(t, r, []resource.TestStep{
		{
			Config: r.importWithApiVersion(data),
			Check: resource.ComposeTestCheckFunc(
				check.That(data.ResourceName).ExistsInAzure(r),
			),
		},
		{
			ResourceName:            data.ResourceName,
			ImportState:             true,
			ImportStateVerify:       true,
			ImportStateIdFunc:       r.ImportIdFunc,
			ImportStateVerifyIgnore: defaultIgnores(),
		},
	})
}

func TestAccGenericResource_complete(t *testing.T) {
	data := acceptance.BuildTestData(t, "azapi_resource", "test")
	r := GenericResource{}

	data.ResourceTest(t, r, []resource.TestStep{
		{
			Config: r.complete(data),
			Check: resource.ComposeTestCheckFunc(
				check.That(data.ResourceName).ExistsInAzure(r),
			),
		},
		data.ImportStepWithImportStateIdFunc(r.ImportIdFunc, defaultIgnores()...),
	})
}

func TestAccGenericResource_completeBody(t *testing.T) {
	data := acceptance.BuildTestData(t, "azapi_resource", "test")
	r := GenericResource{}

	// the identity block now is optional only, because framework doesn't allow computed+optional block, so the identity block couldn't be synced when it's set in the `body`
	importIgnores := []string{"identity.#", "identity.0.%", "identity.0.identity_ids.#", "identity.0.identity_ids.0", "identity.0.principal_id", "identity.0.tenant_id", "identity.0.type"}

	data.ResourceTest(t, r, []resource.TestStep{
		{
			Config: r.completeBody(data),
			Check: resource.ComposeTestCheckFunc(
				check.That(data.ResourceName).ExistsInAzure(r),
			),
		},
		data.ImportStepWithImportStateIdFunc(r.ImportIdFunc, append(importIgnores, defaultIgnores()...)...),
	})
}

func TestAccGenericResource_identity(t *testing.T) {
	data := acceptance.BuildTestData(t, "azapi_resource", "test")
	r := GenericResource{}

	data.ResourceTest(t, r, []resource.TestStep{
		{
			Config: r.identityNone(data),
			Check: resource.ComposeTestCheckFunc(
				check.That(data.ResourceName).ExistsInAzure(r),
			),
		},
		data.ImportStepWithImportStateIdFunc(r.ImportIdFunc, defaultIgnores()...),
		{
			Config: r.identityUserAssigned(data),
			Check: resource.ComposeTestCheckFunc(
				check.That(data.ResourceName).ExistsInAzure(r),
			),
		},
		data.ImportStepWithImportStateIdFunc(r.ImportIdFunc, defaultIgnores()...),
		{
			Config: r.identitySystemAssigned(data),
			Check: resource.ComposeTestCheckFunc(
				check.That(data.ResourceName).ExistsInAzure(r),
			),
		},
		data.ImportStepWithImportStateIdFunc(r.ImportIdFunc, defaultIgnores()...),
		{
			Config: r.complete(data),
			Check: resource.ComposeTestCheckFunc(
				check.That(data.ResourceName).ExistsInAzure(r),
			),
		},
		data.ImportStepWithImportStateIdFunc(r.ImportIdFunc, defaultIgnores()...),
	})
}

func TestAccGenericResource_defaultTags(t *testing.T) {
	data := acceptance.BuildTestData(t, "azapi_resource", "test")
	r := GenericResource{}

	data.ResourceTest(t, r, []resource.TestStep{
		{
			Config: r.defaultTag(data),
			Check: resource.ComposeTestCheckFunc(
				check.That(data.ResourceName).ExistsInAzure(r),
				check.That(data.ResourceName).Key("tags.key").HasValue("default"),
			),
		},
		data.ImportStepWithImportStateIdFunc(r.ImportIdFunc, defaultIgnores()...),
		{
			Config: r.defaultTagOverrideInBody(data),
			Check: resource.ComposeTestCheckFunc(
				check.That(data.ResourceName).ExistsInAzure(r),
				check.That(data.ResourceName).Key("tags.key").HasValue("override"),
			),
		},
		data.ImportStepWithImportStateIdFunc(r.ImportIdFunc, defaultIgnores()...),
		{
			Config: r.defaultTag(data),
			Check: resource.ComposeTestCheckFunc(
				check.That(data.ResourceName).ExistsInAzure(r),
				check.That(data.ResourceName).Key("tags.key").HasValue("default"),
			),
		},
		data.ImportStepWithImportStateIdFunc(r.ImportIdFunc, defaultIgnores()...),
		{
			Config: r.defaultTagOverrideInHcl(data),
			Check: resource.ComposeTestCheckFunc(
				check.That(data.ResourceName).ExistsInAzure(r),
				check.That(data.ResourceName).Key("tags.key").HasValue("override"),
			),
		},
		data.ImportStepWithImportStateIdFunc(r.ImportIdFunc, defaultIgnores()...),
	})
}

func TestAccGenericResource_defaultsNotApplicable(t *testing.T) {
	data := acceptance.BuildTestData(t, "azapi_resource", "test")
	r := GenericResource{}

	data.ResourceTest(t, r, []resource.TestStep{
		{
			Config: r.defaultsNotApplicable(data),
			Check: resource.ComposeTestCheckFunc(
				check.That(data.ResourceName).ExistsInAzure(r),
				check.That(data.ResourceName).Key("tags").DoesNotExist(),
				check.That(data.ResourceName).Key("location").DoesNotExist(),
			),
		},
		data.ImportStepWithImportStateIdFunc(r.ImportIdFunc, defaultIgnores()...),
	})
}

func TestAccGenericResource_defaultLocation(t *testing.T) {
	data := acceptance.BuildTestData(t, "azapi_resource", "test")
	r := GenericResource{}

	data.ResourceTest(t, r, []resource.TestStep{
		{
			Config: r.defaultLocation(data),
			Check: resource.ComposeTestCheckFunc(
				check.That(data.ResourceName).ExistsInAzure(r),
				check.That(data.ResourceName).Key("location").HasValue(location.Normalize(data.LocationPrimary)),
			),
		},
		data.ImportStepWithImportStateIdFunc(r.ImportIdFunc, defaultIgnores()...),
		{
			Config: r.defaultLocationOverrideInHcl(data),
			Check: resource.ComposeTestCheckFunc(
				check.That(data.ResourceName).ExistsInAzure(r),
				check.That(data.ResourceName).Key("location").HasValue(location.Normalize(data.LocationSecondary)),
			),
		},
		data.ImportStepWithImportStateIdFunc(r.ImportIdFunc, defaultIgnores()...),
	})
}

func TestAccGenericResource_defaultParentId(t *testing.T) {
	data := acceptance.BuildTestData(t, "azapi_resource", "test")
	r := GenericResource{}

	subscriptionId := os.Getenv("ARM_SUBSCRIPTION_ID")
	data.ResourceTest(t, r, []resource.TestStep{
		{
			Config: r.defaultParentId(data),
			Check: resource.ComposeTestCheckFunc(
				check.That(data.ResourceName).ExistsInAzure(r),
				check.That(data.ResourceName).Key("parent_id").HasValue(fmt.Sprintf("/subscriptions/%s", subscriptionId)),
			),
		},
		data.ImportStepWithImportStateIdFunc(r.ImportIdFunc, defaultIgnores()...),
	})
}

func TestAccGenericResource_defaultsNaming(t *testing.T) {
	data := acceptance.BuildTestData(t, "azapi_resource", "test")
	r := GenericResource{}

	data.ResourceTest(t, r, []resource.TestStep{
		{
			Config: r.defaultNaming(data),
			Check: resource.ComposeTestCheckFunc(
				check.That(data.ResourceName).ExistsInAzure(r),
				check.That(data.ResourceName).Key("name").HasValue("acctestdefaultNaming"),
			),
		},
		data.ImportStepWithImportStateIdFunc(r.ImportIdFunc, defaultIgnores()...),
		{
			Config: r.defaultNamingOverrideInHcl(data),
			Check: resource.ComposeTestCheckFunc(
				check.That(data.ResourceName).ExistsInAzure(r),
				check.That(data.ResourceName).Key("name").HasValue("hclNaming"),
			),
		},
		data.ImportStepWithImportStateIdFunc(r.ImportIdFunc, defaultIgnores()...),
	})
}

func TestAccGenericResource_subscriptionScope(t *testing.T) {
	data := acceptance.BuildTestData(t, "azapi_resource", "test")
	r := GenericResource{}

	data.ResourceTest(t, r, []resource.TestStep{
		{
			Config: r.subscriptionScope(data, os.Getenv("ARM_SUBSCRIPTION_ID")),
			Check: resource.ComposeTestCheckFunc(
				check.That(data.ResourceName).ExistsInAzure(r),
				check.That(data.ResourceName).Key("location").HasValue(location.Normalize(data.LocationPrimary)),
			),
		},
		data.ImportStepWithImportStateIdFunc(r.ImportIdFunc, defaultIgnores()...),
	})
}

func TestAccGenericResource_extensionScope(t *testing.T) {
	data := acceptance.BuildTestData(t, "azapi_resource", "test")
	r := GenericResource{}

	data.ResourceTest(t, r, []resource.TestStep{
		{
			Config: r.extensionScope(data),
			Check: resource.ComposeTestCheckFunc(
				check.That(data.ResourceName).ExistsInAzure(r),
			),
		},
		data.ImportStepWithImportStateIdFunc(r.ImportIdFunc, defaultIgnores()...),
	})
}

func TestAccGenericResource_ignoreMissingProperty(t *testing.T) {
	data := acceptance.BuildTestData(t, "azapi_resource", "test")
	r := GenericResource{}

	data.ResourceTest(t, r, []resource.TestStep{
		{
			Config: r.ignoreMissingProperty(data),
			Check: resource.ComposeTestCheckFunc(
				check.That(data.ResourceName).ExistsInAzure(r),
			),
		},
		data.ImportStepWithImportStateIdFunc(r.ImportIdFunc, defaultIgnores()...),
	})
}

func TestAccGenericResource_ignoreCasing(t *testing.T) {
	data := acceptance.BuildTestData(t, "azapi_resource", "test")
	r := GenericResource{}

	data.ResourceTest(t, r, []resource.TestStep{
		{
			Config: r.ignoreCasing(data),
			Check: resource.ComposeTestCheckFunc(
				check.That(data.ResourceName).ExistsInAzure(r),
			),
		},
		data.ImportStepWithImportStateIdFunc(r.ImportIdFunc, defaultIgnores()...),
	})
}

func TestAccGenericResource_deleteLROEndsWithNotFoundError(t *testing.T) {
	data := acceptance.BuildTestData(t, "azapi_resource", "test")
	r := GenericResource{}

	data.ResourceTest(t, r, []resource.TestStep{
		{
			Config: r.deleteLROEndsWithNotFoundError(data),
			Check: resource.ComposeTestCheckFunc(
				check.That(data.ResourceName).ExistsInAzure(r),
			),
		},
		data.ImportStepWithImportStateIdFunc(r.ImportIdFunc, defaultIgnores()...),
	})
}

func TestAccGenericResource_locks(t *testing.T) {
	data := acceptance.BuildTestData(t, "azapi_resource", "test")
	r := GenericResource{}

	data.ResourceTest(t, r, []resource.TestStep{
		{
			Config: r.locks(data),
			Check: resource.ComposeTestCheckFunc(
				check.That(data.ResourceName).ExistsInAzure(r),
			),
		},
		data.ImportStepWithImportStateIdFunc(r.ImportIdFunc, defaultIgnores()...),
	})
}

func TestAccGenericResource_secretsInAsterisks(t *testing.T) {
	data := acceptance.BuildTestData(t, "azapi_resource", "test")
	clientId := os.Getenv("ARM_CLIENT_ID")
	clientSecret := os.Getenv("ARM_CLIENT_SECRET")
	r := GenericResource{}
	data.ResourceTest(t, r, []resource.TestStep{
		{
			Config: r.secretsInAsterisks(data, clientId, clientSecret),
			Check: resource.ComposeTestCheckFunc(
				check.That(data.ResourceName).ExistsInAzure(r),
			),
		},
	})
}

func TestAccGenericResource_nonstandardLRO(t *testing.T) {
	data := acceptance.BuildTestData(t, "azapi_resource", "test")
	r := GenericResource{}
	data.ResourceTest(t, r, []resource.TestStep{
		{
			Config: r.nonstandardLRO(data),
			Check: resource.ComposeTestCheckFunc(
				check.That(data.ResourceName).ExistsInAzure(r),
			),
		},
	})
}

func TestAccGenericResource_nullLocation(t *testing.T) {
	data := acceptance.BuildTestData(t, "azapi_resource", "test")
	r := GenericResource{}
	data.ResourceTest(t, r, []resource.TestStep{
		{
			Config:            r.nullLocation(data),
			ExternalProviders: externalProvidersAzurerm(),
			Check: resource.ComposeTestCheckFunc(
				check.That(data.ResourceName).ExistsInAzure(r),
			),
		},
	})
}

func TestAccGenericResource_computedLocation(t *testing.T) {
	data := acceptance.BuildTestData(t, "azapi_resource", "test")
	r := GenericResource{}
	data.ResourceTest(t, r, []resource.TestStep{
		{
			Config:            r.computedLocation(data),
			ExternalProviders: externalProvidersAzurerm(),
			Check: resource.ComposeTestCheckFunc(
				check.That(data.ResourceName).ExistsInAzure(r),
			),
		},
	})
}

func TestAccGenericResource_unknownName(t *testing.T) {
	data := acceptance.BuildTestData(t, "azapi_resource", "test")
	r := GenericResource{}
	data.ResourceTest(t, r, []resource.TestStep{
		{
			Config: r.unknownName(data),
			ExternalProviders: map[string]resource.ExternalProvider{
				"random": {
					Source:            "registry.terraform.io/hashicorp/random",
					VersionConstraint: "= 3.6.1",
				},
			},
			Check: resource.ComposeTestCheckFunc(
				check.That(data.ResourceName).ExistsInAzure(r),
			),
		},
	})
}

func TestAccGenericResource_unknownNameWithSensitiveBody(t *testing.T) {
	data := acceptance.BuildTestData(t, "azapi_resource", "test")
	r := GenericResource{}
	data.ResourceTest(t, r, []resource.TestStep{
		{
			Config: r.unknownNameWithSensitiveBody(data),
			ExternalProviders: map[string]resource.ExternalProvider{
				"random": {
					Source:            "registry.terraform.io/hashicorp/random",
					VersionConstraint: "= 3.6.1",
				},
			},
			Check: resource.ComposeTestCheckFunc(
				check.That(data.ResourceName).ExistsInAzure(r),
			),
		},
	})
}

func TestAccGenericResource_timeouts(t *testing.T) {
	data := acceptance.BuildTestData(t, "azapi_resource", "test")
	r := GenericResource{}
	data.ResourceTest(t, r, []resource.TestStep{
		{
			Config: r.timeouts(data),
			Check: resource.ComposeTestCheckFunc(
				check.That(data.ResourceName).ExistsInAzure(r),
			),
		},
	})
}

func TestAccGenericResource_replaceTriggeredBy(t *testing.T) {
	data := acceptance.BuildTestData(t, "azapi_resource", "test")
	r := GenericResource{}
	data.ResourceTest(t, r, []resource.TestStep{
		{
			Config: r.replaceTriggeredByValue1(data),
			Check: resource.ComposeTestCheckFunc(
				check.That(data.ResourceName).ExistsInAzure(r),
			),
		},
		{
			Config: r.replaceTriggeredByValue2(data),
			Check: resource.ComposeTestCheckFunc(
				check.That(data.ResourceName).ExistsInAzure(r),
			),
		},
		{
			Config: r.replaceTriggeredByValueNull(data),
			Check: resource.ComposeTestCheckFunc(
				check.That(data.ResourceName).ExistsInAzure(r),
			),
		},
	})
}

func TestAccGenericResource_withRetry(t *testing.T) {
	data := acceptance.BuildTestData(t, "azapi_resource", "test")
	r := GenericResource{}

	data.ResourceTest(t, r, []resource.TestStep{
		{
			Config: r.withRetry(data),
			Check: resource.ComposeTestCheckFunc(
				check.That(data.ResourceName).ExistsInAzure(r),
			),
		},
	})
}

func TestAccGenericResource_headers(t *testing.T) {
	data := acceptance.BuildTestData(t, "azapi_resource", "test")
	r := GenericResource{}
	data.ResourceTest(t, r, []resource.TestStep{
		{
			Config: r.headers(data),
			Check: resource.ComposeTestCheckFunc(
				check.That(data.ResourceName).ExistsInAzure(r),
			),
		},
	})
}

func TestAccGenericResource_queryParameters(t *testing.T) {
	data := acceptance.BuildTestData(t, "azapi_resource", "test")
	r := GenericResource{}
	data.ResourceTest(t, r, []resource.TestStep{
		{
			Config: r.queryParameters(data),
			Check: resource.ComposeTestCheckFunc(
				check.That(data.ResourceName).ExistsInAzure(r),
			),
		},
	})
}

func TestAccGenericResource_replaceTriggersRefs(t *testing.T) {
	data := acceptance.BuildTestData(t, "azapi_resource", "test")
	r := GenericResource{}
	data.ResourceTest(t, r, []resource.TestStep{
		{
			Config: r.replaceTriggersRefs(data, "S0"),
			Check: resource.ComposeTestCheckFunc(
				check.That(data.ResourceName).ExistsInAzure(r),
			),
		},
		{
			Config: r.replaceTriggersRefs(data, "E0"),
			Check: resource.ComposeTestCheckFunc(
				check.That(data.ResourceName).ExistsInAzure(r),
			),
		},
	})
}

func TestAccGenericResource_defaultOutput(t *testing.T) {
	data := acceptance.BuildTestData(t, "azapi_resource", "test")
	r := GenericResource{}
	data.ResourceTest(t, r, []resource.TestStep{
		{
			Config: r.defaultOutput(data),
			Check: resource.ComposeTestCheckFunc(
				check.That(data.ResourceName).ExistsInAzure(r),
				check.That(data.ResourceName).Key("output.properties.automationHybridServiceUrl").Exists(),
			),
		},
	})
}

func TestAccGenericResource_moveResource(t *testing.T) {
	data := acceptance.BuildTestData(t, "azapi_resource", "test")
	r := GenericResource{}
	data.ResourceTest(t, r, []resource.TestStep{
		{
			Config:            r.moveResourceSetup(data),
			Check:             resource.ComposeTestCheckFunc(),
			ExternalProviders: externalProvidersAzurerm(),
		},
		{
			Config: r.moveResourceStartMoving(data),
			Check: resource.ComposeTestCheckFunc(
				check.That(data.ResourceName).ExistsInAzure(r),
			),
			ExternalProviders: externalProvidersAzurerm(),
		},
		{
			Config: r.moveResourceUpdate(data),
			Check: resource.ComposeTestCheckFunc(
				check.That(data.ResourceName).ExistsInAzure(r),
			),
			ExternalProviders: externalProvidersAzurerm(),
		},
	})
}

func TestAccGenericResource_SensitiveBody(t *testing.T) {
	data := acceptance.BuildTestData(t, "azapi_resource", "test")
	r := GenericResource{}

	data.ResourceTest(t, r, []resource.TestStep{
		{
			Config: r.SensitiveBody(data),
			Check: resource.ComposeTestCheckFunc(
				check.That(data.ResourceName).ExistsInAzure(r),
			),
		},
		data.ImportStepWithImportStateIdFunc(r.ImportIdFunc, defaultIgnores()...),
	})
}

func TestAccGenericResource_SensitiveBodyVersion(t *testing.T) {
	data := acceptance.BuildTestData(t, "azapi_resource", "test")
	r := GenericResource{}

	ignores := defaultIgnores()
	ignores = append(ignores, "tags")
	ignores = append(ignores, "sensitive_body_version")
	data.ResourceTest(t, r, []resource.TestStep{
		{
			Config: r.SensitiveBodyWithHash(data),
			Check: resource.ComposeTestCheckFunc(
				check.That(data.ResourceName).ExistsInAzure(r),
				check.That(data.ResourceName).Key("output.tags.tag1").HasValue("tag1-value"),
			),
		},
		data.ImportStepWithImportStateIdFunc(r.ImportIdFunc, ignores...),
		{
			Config: r.SensitiveBodyWithVersion(data),
			Check: resource.ComposeTestCheckFunc(
				check.That(data.ResourceName).ExistsInAzure(r),
				check.That(data.ResourceName).Key("output.tags.tag1").HasValue("tag1-value"),
				check.That(data.ResourceName).Key("output.tags.tag2").HasValue("tag2-value2"),
			),
		},
		data.ImportStepWithImportStateIdFunc(r.ImportIdFunc, ignores...),
		{
			Config: r.SensitiveBodyWithVersionMultipleTags(data),
			Check: resource.ComposeTestCheckFunc(
				check.That(data.ResourceName).ExistsInAzure(r),
				check.That(data.ResourceName).Key("output.tags.tag1").HasValue("tag1-value"),
				check.That(data.ResourceName).Key("output.tags.tag2").HasValue("tag2-value2"),
				check.That(data.ResourceName).Key("output.tags.tag3").DoesNotExist(),
			),
		},
		data.ImportStepWithImportStateIdFunc(r.ImportIdFunc, ignores...),
		{
			Config: r.SensitiveBodyWithHashMultipleTags(data),
			Check: resource.ComposeTestCheckFunc(
				check.That(data.ResourceName).ExistsInAzure(r),
				check.That(data.ResourceName).Key("output.tags.tag1").HasValue("tag1-value"),
				check.That(data.ResourceName).Key("output.tags.tag2").HasValue("tag2-value3"),
				check.That(data.ResourceName).Key("output.tags.tag3").HasValue("tag3-value"),
			),
		},
		data.ImportStepWithImportStateIdFunc(r.ImportIdFunc, ignores...),
	})
}

func TestAccGenericResource_multipleIdentityIds(t *testing.T) {
	data := acceptance.BuildTestData(t, "azapi_resource", "test")
	r := GenericResource{}

	data.ResourceTest(t, r, []resource.TestStep{
		{
			Config: r.multipleIdentityIds(data, false),
			Check: resource.ComposeTestCheckFunc(
				check.That(data.ResourceName).ExistsInAzure(r),
			),
		},
		{
			Config:             r.multipleIdentityIds(data, true),
			ExpectNonEmptyPlan: false,
		},
		{
			Config:             r.multipleIdentityIds(data, true),
			ExpectNonEmptyPlan: false,
		},
	})
}

func TestAccGenericResource_BodySemanticallyEqualToRemote(t *testing.T) {
	data := acceptance.BuildTestData(t, "azapi_resource", "test")
	r := GenericResource{}

	data.ResourceTest(t, r, []resource.TestStep{
		{
			Config: r.automationAccountBasic(data, "2023-11-01"),
			Check: resource.ComposeTestCheckFunc(
				check.That(data.ResourceName).ExistsInAzure(r),
			),
		},
		{
			Config:             r.automationAccountBasic(data, "2024-10-23"),
			ExpectNonEmptyPlan: false,
		},
		{
			Config:             r.automationAccountComplete(data, "2024-10-23"),
			ExpectNonEmptyPlan: false,
		},
		{
			Config:             r.automationAccountComplete(data, "2023-11-01"),
			ExpectNonEmptyPlan: false,
		},
	})
}

<<<<<<< HEAD
func TestAccGenericResource_IgnoreNullProperty(t *testing.T) {
	data := acceptance.BuildTestData(t, "azapi_resource", "test")
	r := GenericResource{}

	data.ResourceTest(t, r, []resource.TestStep{
		{
			Config: r.automationAccountComplete(data, "2023-11-01"),
			Check: resource.ComposeTestCheckFunc(
				check.That(data.ResourceName).ExistsInAzure(r),
			),
		},
		{
			Config:             r.automationAccountCompleteWithNullProperties(data, "2024-10-23"),
			ExpectNonEmptyPlan: false,
		},
	})
}

=======
>>>>>>> 29aee48c
func TestAccGenericResource_MovingFromAzureRM(t *testing.T) {
	data := acceptance.BuildTestData(t, "azapi_resource", "test")
	r := GenericResource{}

	data.ResourceTest(t, r, []resource.TestStep{
		{
<<<<<<< HEAD
			Config:            r.automationAccountAzureRM(data),
			ExternalProviders: knownExternalProvidersAzurerm(),
		},
		{
			Config:             r.automationAccountAzureRMMovedBasic(data, "2023-11-01"),
			ExternalProviders:  knownExternalProvidersAzurerm(),
=======
			Config: r.automationAccountAzureRM(data),
		},
		{
			Config:             r.automationAccountAzureRMMovedBasic(data, "2023-11-01"),
>>>>>>> 29aee48c
			ExpectNonEmptyPlan: false,
		},
		{
			Config:             r.automationAccountAzureRMMovedBasic(data, "2024-10-23"),
<<<<<<< HEAD
			ExternalProviders:  knownExternalProvidersAzurerm(),
=======
>>>>>>> 29aee48c
			ExpectNonEmptyPlan: false,
		},
		{
			Config:             r.automationAccountAzureRMMovedComplete(data, "2024-10-23"),
<<<<<<< HEAD
			ExternalProviders:  knownExternalProvidersAzurerm(),
=======
>>>>>>> 29aee48c
			ExpectNonEmptyPlan: false,
		},
		{
			Config:             r.automationAccountAzureRMMovedComplete(data, "2023-11-01"),
<<<<<<< HEAD
			ExternalProviders:  knownExternalProvidersAzurerm(),
=======
>>>>>>> 29aee48c
			ExpectNonEmptyPlan: false,
		},
	})
}

func TestAccGenericResource_modifyPlanSubnet(t *testing.T) {
	data := acceptance.BuildTestData(t, "azapi_resource", "test")
	r := GenericResource{}

	data.ResourceTest(t, r, []resource.TestStep{
		{
			Config: r.modifyPlanSubnet(data),
		},
		{
			Config:             r.modifyPlanSubnetUpdate(data),
<<<<<<< HEAD
			PlanOnly:           true,
=======
>>>>>>> 29aee48c
			ExpectNonEmptyPlan: true,
		},
	})
}

func TestAccGenericResource_modifyPlanAccount(t *testing.T) {
	data := acceptance.BuildTestData(t, "azapi_resource", "test")
	r := GenericResource{}

	data.ResourceTest(t, r, []resource.TestStep{
		{
			Config: r.modifyPlanAccount(data),
		},
		{
			Config:             r.modifyPlanAccountUpdate(data),
			PlanOnly:           true,
			ExpectNonEmptyPlan: true,
		},
	})
}

func (GenericResource) Exists(ctx context.Context, client *clients.Client, state *terraform.InstanceState) (*bool, error) {
	resourceType := state.Attributes["type"]
	id, err := parse.ResourceIDWithResourceType(state.ID, resourceType)
	if err != nil {
		return nil, err
	}

	_, err = client.ResourceClient.Get(ctx, id.AzureResourceId, id.ApiVersion, clients.DefaultRequestOptions())
	if err == nil {
		b := true
		return &b, nil
	}
	if utils.ResponseErrorWasNotFound(err) {
		b := false
		return &b, nil
	}
	return nil, fmt.Errorf("checking for presence of existing %s: %+v", id, err)
}

func (GenericResource) ImportIdFunc(tfState *terraform.State) (string, error) {
	state := tfState.RootModule().Resources["azapi_resource.test"].Primary
	resourceType := state.Attributes["type"]
	id, err := parse.ResourceIDWithResourceType(state.ID, resourceType)
	if err != nil {
		return "", err
	}
	return fmt.Sprintf("%s?api-version=%s", id.AzureResourceId, id.ApiVersion), nil
}

func (r GenericResource) basic(data acceptance.TestData) string {
	return fmt.Sprintf(`
%s

resource "azapi_resource" "automationAccount" {
  type      = "Microsoft.Automation/automationAccounts@2023-11-01"
  name      = "acctest%[2]s"
  parent_id = azapi_resource.resourceGroup.id
  location  = azapi_resource.resourceGroup.location
  body = {
    properties = {
      sku = {
        name = "Basic"
      }
    }
  }
}

resource "azapi_resource" "test" {
  type      = "Microsoft.Automation/automationAccounts/certificates@2023-11-01"
  name      = "acctest%[2]s"
  parent_id = azapi_resource.automationAccount.id

  body = {
    properties = {
      base64Value = "%[3]s"
    }
  }
}
`, r.template(data), data.RandomString, testCertBase64)
}

func (r GenericResource) withRetry(data acceptance.TestData) string {
	return fmt.Sprintf(`
%s

resource "azapi_resource" "automationAccount" {
  type      = "Microsoft.Automation/automationAccounts@2023-11-01"
  name      = "acctest%[2]s"
  parent_id = azapi_resource.resourceGroup.id
  location  = azapi_resource.resourceGroup.location
  body = {
    properties = {
      sku = {
        name = "Basic"
      }
    }
  }
}

resource "azapi_resource" "test" {
  type      = "Microsoft.Automation/automationAccounts/certificates@2023-11-01"
  name      = "acctest%[2]s"
  parent_id = azapi_resource.automationAccount.id

  retry = {
    error_message_regex = ["test error"]
  }

  body = {
    properties = {
      base64Value = "%[3]s"
    }
  }
}
`, r.template(data), data.RandomString, testCertBase64)
}

func (r GenericResource) basicInvalidVersion(data acceptance.TestData) string {
	return fmt.Sprintf(`
%s

resource "azapi_resource" "automationAccount" {
  type      = "Microsoft.Automation/automationAccounts@2023-11-01"
  name      = "acctest%[2]s"
  parent_id = azapi_resource.resourceGroup.id
  location  = azapi_resource.resourceGroup.location
  body = {
    properties = {
      sku = {
        name = "Basic"
      }
    }
  }
}


resource "azapi_resource" "test" {
  type                      = "Microsoft.Automation/automationAccounts/certificates@1999-01-01"
  name                      = "acctest%[2]s"
  parent_id                 = azapi_resource.automationAccount.id
  schema_validation_enabled = false
  body = {
    properties = {
      base64Value = "%[3]s"
    }
  }
}
`, r.template(data), data.RandomString, testCertBase64)
}

func (r GenericResource) requiresImport(data acceptance.TestData) string {
	return fmt.Sprintf(`
%s

resource "azapi_resource" "import" {
  type      = azapi_resource.test.type
  name      = azapi_resource.test.name
  parent_id = azapi_resource.test.parent_id
  body = {
    properties = {
      base64Value = "%s"
    }
  }
}
`, r.basic(data), testCertBase64)
}

func (r GenericResource) importWithApiVersion(data acceptance.TestData) string {
	return fmt.Sprintf(`
%s

resource "azapi_resource" "automationAccount" {
  type      = "Microsoft.Automation/automationAccounts@2023-11-01"
  name      = "acctest%[2]s"
  parent_id = azapi_resource.resourceGroup.id
  location  = azapi_resource.resourceGroup.location
  body = {
    properties = {
      sku = {
        name = "Basic"
      }
    }
  }
}

resource "azapi_resource" "test" {
  type      = "Microsoft.Automation/automationAccounts/certificates@2020-01-13-preview"
  name      = "acctest%[2]s"
  parent_id = azapi_resource.automationAccount.id

  body = {
    properties = {
      base64Value = "%[3]s"
    }
  }
}
`, r.template(data), data.RandomString, testCertBase64)
}

func (r GenericResource) complete(data acceptance.TestData) string {
	return fmt.Sprintf(`
%s

resource "azapi_resource" "userAssignedIdentity" {
  type      = "Microsoft.ManagedIdentity/userAssignedIdentities@2023-01-31"
  name      = "acctest%[2]s"
  parent_id = azapi_resource.resourceGroup.id
  location  = azapi_resource.resourceGroup.location
}

resource "azapi_resource" "test" {
  type      = "Microsoft.Automation/automationAccounts@2023-11-01"
  name      = "acctest%[2]s"
  parent_id = azapi_resource.resourceGroup.id

  location = "%[3]s"
  identity {
    type         = "SystemAssigned, UserAssigned"
    identity_ids = [azapi_resource.userAssignedIdentity.id]
  }

  body = {
    properties = {
      sku = {
        name = "Basic"
      }
    }
  }

  tags = {
    "Key" = "Value"
  }
}
`, r.template(data), data.RandomString, data.LocationPrimary)
}

func (r GenericResource) completeJsonBody(data acceptance.TestData) string {
	return fmt.Sprintf(`
%s

resource "azapi_resource" "userAssignedIdentity" {
  type      = "Microsoft.ManagedIdentity/userAssignedIdentities@2023-01-31"
  name      = "acctest%[2]s"
  parent_id = azapi_resource.resourceGroup.id
  location  = azapi_resource.resourceGroup.location
}

resource "azapi_resource" "test" {
  name                      = "acctest%[2]s"
  parent_id                 = azapi_resource.resourceGroup.id
  type                      = "Microsoft.Automation/automationAccounts@2023-11-01"
  schema_validation_enabled = false
  body = jsonencode({
    location = azapi_resource.resourceGroup.location
    identity = {
      type = "SystemAssigned, UserAssigned"
      userAssignedIdentities = {
        (azapi_resource.userAssignedIdentity.id) = {}
      }
    }
    properties = {
      sku = {
        name = "Basic"
      }
    }
    tags = {
      "Key" = "Value"
    }
  })
}
`, r.template(data), data.RandomString, data.LocationPrimary)
}

func (r GenericResource) completeBody(data acceptance.TestData) string {
	return fmt.Sprintf(`
%s

resource "azapi_resource" "userAssignedIdentity" {
  type      = "Microsoft.ManagedIdentity/userAssignedIdentities@2023-01-31"
  name      = "acctest%[2]s"
  parent_id = azapi_resource.resourceGroup.id
  location  = azapi_resource.resourceGroup.location
}

resource "azapi_resource" "test" {
  name                      = "acctest%[2]s"
  parent_id                 = azapi_resource.resourceGroup.id
  type                      = "Microsoft.Automation/automationAccounts@2023-11-01"
  schema_validation_enabled = false
  body = {
    location = azapi_resource.resourceGroup.location
    identity = {
      type = "SystemAssigned, UserAssigned"
      userAssignedIdentities = {
        (azapi_resource.userAssignedIdentity.id) = {}
      }
    }
    properties = {
      sku = {
        name = "Basic"
      }
    }
    tags = {
      "Key" = "Value"
    }
  }
}
`, r.template(data), data.RandomString, data.LocationPrimary)
}

func (r GenericResource) identityNone(data acceptance.TestData) string {
	return fmt.Sprintf(`
%s

resource "azapi_resource" "test" {
  type      = "Microsoft.Automation/automationAccounts@2023-11-01"
  name      = "acctest%[2]s"
  parent_id = azapi_resource.resourceGroup.id

  location = "%[3]s"

  body = {
    properties = {
      sku = {
        name = "Basic"
      }
    }
  }
}
`, r.template(data), data.RandomString, data.LocationPrimary)
}

func (r GenericResource) identitySystemAssigned(data acceptance.TestData) string {
	return fmt.Sprintf(`
%s

resource "azapi_resource" "test" {
  type      = "Microsoft.Automation/automationAccounts@2023-11-01"
  name      = "acctest%[2]s"
  parent_id = azapi_resource.resourceGroup.id

  location = "%[3]s"
  identity {
    type = "SystemAssigned"
  }
  body = {
    properties = {
      sku = {
        name = "Basic"
      }
    }
  }
}
`, r.template(data), data.RandomString, data.LocationPrimary)
}

func (r GenericResource) identityUserAssigned(data acceptance.TestData) string {
	return fmt.Sprintf(`
%s

resource "azapi_resource" "userAssignedIdentity" {
  type      = "Microsoft.ManagedIdentity/userAssignedIdentities@2023-01-31"
  name      = "acctest%[2]s"
  parent_id = azapi_resource.resourceGroup.id
  location  = azapi_resource.resourceGroup.location
}

resource "azapi_resource" "test" {
  type      = "Microsoft.Automation/automationAccounts@2023-11-01"
  name      = "acctest%[2]s"
  parent_id = azapi_resource.resourceGroup.id

  location = "%[3]s"
  identity {
    type         = "UserAssigned"
    identity_ids = [azapi_resource.userAssignedIdentity.id]
  }

  body = {
    properties = {
      sku = {
        name = "Basic"
      }
    }
  }

  tags = {
    "Key" = "Value"
  }
}
`, r.template(data), data.RandomString, data.LocationPrimary)
}

func (r GenericResource) defaultTag(data acceptance.TestData) string {
	return fmt.Sprintf(`
%s
provider "azapi" {
  default_tags = {
    key = "default"
  }
}

resource "azapi_resource" "test" {
  type      = "Microsoft.Automation/automationAccounts@2023-11-01"
  name      = "acctest%[2]s"
  parent_id = azapi_resource.resourceGroup.id
  location  = azapi_resource.resourceGroup.location
  identity {
    type = "SystemAssigned"
  }

  body = {
    properties = {
      sku = {
        name = "Basic"
      }
    }
  }

}
`, r.template(data), data.RandomString, data.LocationPrimary)
}

func (r GenericResource) defaultTagOverrideInBody(data acceptance.TestData) string {
	return fmt.Sprintf(`
%s
provider "azapi" {
  default_tags = {
    key = "default"
  }
}

resource "azapi_resource" "test" {
  type      = "Microsoft.Automation/automationAccounts@2023-11-01"
  name      = "acctest%[2]s"
  parent_id = azapi_resource.resourceGroup.id
  location  = azapi_resource.resourceGroup.location
  identity {
    type = "SystemAssigned"
  }

  body = {
    properties = {
      sku = {
        name = "Basic"
      }
    }
    tags = {
      key = "override"
    }
  }

}
`, r.template(data), data.RandomString, data.LocationPrimary)
}

func (r GenericResource) defaultTagOverrideInHcl(data acceptance.TestData) string {
	return fmt.Sprintf(`
%s
provider "azapi" {
  default_tags = {
    key = "default"
  }
}

resource "azapi_resource" "test" {
  type      = "Microsoft.Automation/automationAccounts@2023-11-01"
  name      = "acctest%[2]s"
  parent_id = azapi_resource.resourceGroup.id
  location  = azapi_resource.resourceGroup.location
  identity {
    type = "SystemAssigned"
  }

  body = {
    properties = {
      sku = {
        name = "Basic"
      }
    }
  }

  tags = {
    key = "override"
  }
}
`, r.template(data), data.RandomString, data.LocationPrimary)
}

func (r GenericResource) defaultLocation(data acceptance.TestData) string {
	return fmt.Sprintf(`
%s
provider "azapi" {
  default_location = "%[3]s"
}

resource "azapi_resource" "test" {
  type      = "Microsoft.Automation/automationAccounts@2023-11-01"
  name      = "acctest%[2]s"
  parent_id = azapi_resource.resourceGroup.id

  identity {
    type = "SystemAssigned"
  }

  body = {
    properties = {
      sku = {
        name = "Basic"
      }
    }
  }
}
`, r.template(data), data.RandomString, data.LocationPrimary)
}

func (r GenericResource) defaultLocationOverrideInHcl(data acceptance.TestData) string {
	return fmt.Sprintf(`
%s
provider "azapi" {
  default_location = "%[3]s"
}

resource "azapi_resource" "test" {
  type      = "Microsoft.Automation/automationAccounts@2023-11-01"
  name      = "acctest%[2]s"
  parent_id = azapi_resource.resourceGroup.id

  location = "%[4]s"
  identity {
    type = "SystemAssigned"
  }

  body = {
    properties = {
      sku = {
        name = "Basic"
      }
    }
    tags = {
      key = "override"
    }
  }

}
`, r.template(data), data.RandomString, data.LocationPrimary, data.LocationSecondary)
}

func (r GenericResource) defaultParentId(data acceptance.TestData) string {
	return fmt.Sprintf(`
provider "azapi" {
}

resource "azapi_resource" "test" {
  type     = "Microsoft.Resources/resourceGroups@2023-07-01"
  name     = "acctest-%[2]d"
  location = "%[1]s"
}
`, data.LocationPrimary, data.RandomInteger)
}

func (r GenericResource) defaultNaming(data acceptance.TestData) string {
	return fmt.Sprintf(`
%s
provider "azapi" {
  default_name = "acctestdefaultNaming"
}

resource "azapi_resource" "test" {
  type      = "Microsoft.Automation/automationAccounts@2023-11-01"
  parent_id = azapi_resource.resourceGroup.id
  location  = azapi_resource.resourceGroup.location
  body = {
    properties = {
      sku = {
        name = "Basic"
      }
    }
  }
}
`, r.template(data))
}

func (r GenericResource) defaultNamingOverrideInHcl(data acceptance.TestData) string {
	return fmt.Sprintf(`
%s
provider "azapi" {
  default_name = "acctestdefaultNaming"
}

resource "azapi_resource" "test" {
  type      = "Microsoft.Automation/automationAccounts@2023-11-01"
  name      = "hclNaming"
  parent_id = azapi_resource.resourceGroup.id
  location  = azapi_resource.resourceGroup.location
  body = {
    properties = {
      sku = {
        name = "Basic"
      }
    }
  }
}
`, r.template(data))
}

func (r GenericResource) defaultsNotApplicable(data acceptance.TestData) string {
	return fmt.Sprintf(`
%s

provider "azapi" {
  default_tags = {
    key = "default"
  }
  default_location = "%[3]s"
}

resource "azapi_resource" "automationAccount" {
  type      = "Microsoft.Automation/automationAccounts@2023-11-01"
  name      = "acctest%[2]s"
  parent_id = azapi_resource.resourceGroup.id
  location  = azapi_resource.resourceGroup.location
  body = {
    properties = {
      sku = {
        name = "Basic"
      }
    }
  }
}

resource "azapi_resource" "test" {
  type      = "Microsoft.Automation/automationAccounts/certificates@2023-11-01"
  name      = "acctest%[2]s"
  parent_id = azapi_resource.automationAccount.id

  body = {
    properties = {
      base64Value = "%[4]s"
    }
  }
}
`, r.template(data), data.RandomString, data.LocationPrimary, testCertBase64)
}

func (GenericResource) subscriptionScope(data acceptance.TestData, subscriptionId string) string {
	return fmt.Sprintf(`

resource "azapi_resource" "test" {
  type      = "Microsoft.Resources/resourceGroups@2023-07-01"
  name      = "acctestRG-%[1]d"
  parent_id = "/subscriptions/%[2]s"

  location = "%[3]s"
}
`, data.RandomInteger, subscriptionId, data.LocationPrimary)
}

// nolint staticcheck
func (r GenericResource) extensionScope(data acceptance.TestData) string {
	return fmt.Sprintf(`
%[1]s

resource "azapi_resource" "workspace" {
  type      = "Microsoft.OperationalInsights/workspaces@2022-10-01"
  name      = "acctest-oi-%[2]d"
  parent_id = azapi_resource.resourceGroup.id
  location  = azapi_resource.resourceGroup.location
  body = {
    properties = {
      features = {
        disableLocalAuth                            = false
        enableLogAccessUsingOnlyResourcePermissions = true
      }
      publicNetworkAccessForIngestion = "Enabled"
      publicNetworkAccessForQuery     = "Enabled"
      retentionInDays                 = 30
      sku = {
        name = "PerGB2018"
      }
      workspaceCapping = {
        dailyQuotaGb = -1
      }
    }
  }
}

resource "azapi_resource" "onboardingState" {
  type      = "Microsoft.SecurityInsights/onboardingStates@2022-11-01"
  parent_id = azapi_resource.workspace.id
  name      = "default"
  body = {
    properties = {
      customerManagedKey = false
    }
  }
}

resource "azapi_resource" "test" {
  type      = "Microsoft.SecurityInsights/watchlists@2022-11-01"
  parent_id = azapi_resource.workspace.id
  name      = "acctest-wl-%[2]d"
  body = {
    properties = {
      displayName    = "test"
      itemsSearchKey = "k1"
      provider       = "Microsoft"
      source         = ""
    }
  }
  depends_on = [azapi_resource.onboardingState]
}
`, r.template(data), data.RandomInteger)
}

func (r GenericResource) ignoreMissingProperty(data acceptance.TestData) string {
	return fmt.Sprintf(`
%[1]s

resource "azapi_resource" "storageAccount" {
  type      = "Microsoft.Storage/storageAccounts@2023-05-01"
  parent_id = azapi_resource.resourceGroup.id
  name      = "acctestsa%[3]s"
  location  = azapi_resource.resourceGroup.location
  body = {
    kind = "StorageV2"
    properties = {
      accessTier                   = "Hot"
      allowBlobPublicAccess        = false
      allowCrossTenantReplication  = true
      allowSharedKeyAccess         = true
      defaultToOAuthAuthentication = false
      isHnsEnabled                 = false
      isNfsV3Enabled               = false
      isSftpEnabled                = false
      minimumTlsVersion            = "TLS1_2"
      networkAcls = {
        defaultAction = "Allow"
      }
      publicNetworkAccess      = "Enabled"
      supportsHttpsTrafficOnly = true
    }
    sku = {
      name = "Standard_LRS"
    }
  }
}

data "azapi_resource_action" "listKeys" {
  type                   = "Microsoft.Storage/storageAccounts@2023-05-01"
  resource_id            = azapi_resource.storageAccount.id
  action                 = "listKeys"
  response_export_values = ["*"]
}

resource "azapi_resource" "Spring" {
  type      = "Microsoft.AppPlatform/Spring@2024-05-01-preview"
  parent_id = azapi_resource.resourceGroup.id
  name      = "acctest-sc-%[2]d"
  location  = azapi_resource.resourceGroup.location
  body = {
    properties = {
      zoneRedundant = false
    }
    sku = {
      name = "S0"
    }
  }
}

resource "azapi_resource" "test" {
  type      = "Microsoft.AppPlatform/Spring/storages@2023-12-01"
  name      = "acctest-ss-%[2]d"
  parent_id = azapi_resource.Spring.id

  body = {
    properties = {
      accountKey  = try(data.azapi_resource_action.listKeys.output.keys[0].value, jsondecode(data.azapi_resource_action.listKeys.output).keys[0].value)
      accountName = azapi_resource.storageAccount.name
      storageType = "StorageAccount"
    }
  }

  ignore_missing_property = true
}
`, r.template(data), data.RandomInteger, data.RandomString)
}

func (r GenericResource) ignoreCasing(data acceptance.TestData) string {
	return fmt.Sprintf(`
%[1]s

resource "azapi_resource" "storageAccount" {
  type      = "Microsoft.Storage/storageAccounts@2023-05-01"
  parent_id = azapi_resource.resourceGroup.id
  name      = "acctestsa%[3]s"
  location  = azapi_resource.resourceGroup.location
  body = {
    kind = "StorageV2"
    properties = {
      accessTier                   = "Hot"
      allowBlobPublicAccess        = false
      allowCrossTenantReplication  = true
      allowSharedKeyAccess         = true
      defaultToOAuthAuthentication = false
      isHnsEnabled                 = false
      isNfsV3Enabled               = false
      isSftpEnabled                = false
      minimumTlsVersion            = "TLS1_2"
      networkAcls = {
        defaultAction = "Allow"
      }
      publicNetworkAccess      = "Enabled"
      supportsHttpsTrafficOnly = true
    }
    sku = {
      name = "Standard_LRS"
    }
  }
}

data "azapi_resource_action" "listKeys" {
  type                   = "Microsoft.Storage/storageAccounts@2023-05-01"
  resource_id            = azapi_resource.storageAccount.id
  action                 = "listKeys"
  response_export_values = ["*"]
}

resource "azapi_resource" "Spring" {
  type      = "Microsoft.AppPlatform/Spring@2024-05-01-preview"
  parent_id = azapi_resource.resourceGroup.id
  name      = "acctest-sc-%[2]d"
  location  = azapi_resource.resourceGroup.location
  body = {
    properties = {
      zoneRedundant = false
    }
    sku = {
      name = "S0"
    }
  }
}

resource "azapi_resource" "test" {
  type      = "Microsoft.AppPlatform/Spring/storages@2024-05-01-preview"
  name      = "acctest-ss-%[2]d"
  parent_id = azapi_resource.Spring.id

  body = {
    properties = {
      accountKey  = try(data.azapi_resource_action.listKeys.output.keys[0].value, jsondecode(data.azapi_resource_action.listKeys.output).keys[0].value)
      accountName = azapi_resource.storageAccount.name
      storageType = "storageaccount"
    }
  }

  schema_validation_enabled = false
  ignore_casing             = true
  ignore_missing_property   = true
}
`, r.template(data), data.RandomInteger, data.RandomString)
}

func (r GenericResource) deleteLROEndsWithNotFoundError(data acceptance.TestData) string {
	return fmt.Sprintf(`
%[1]s

resource "azapi_resource" "test" {
  type      = "Microsoft.ServiceBus/namespaces@2022-10-01-preview"
  name      = "acctest-sb-%[2]d"
  parent_id = azapi_resource.resourceGroup.id
  location  = azapi_resource.resourceGroup.location
  body = {
    sku = {
      name = "Premium"
    }
  }
}

`, r.template(data), data.RandomInteger, data.RandomString)
}

func (r GenericResource) locks(data acceptance.TestData) string {
	return fmt.Sprintf(`
%[1]s

resource "azapi_resource" "routeTable" {
  type      = "Microsoft.Network/routeTables@2024-01-01"
  parent_id = azapi_resource.resourceGroup.id
  name      = "acctestrt%[2]d"
  location  = azapi_resource.resourceGroup.location
  body = {
    properties = {
      disableBgpRoutePropagation = false
    }
  }
  lifecycle {
    ignore_changes = [body.properties.routes]
  }
}

resource "azapi_resource" "test" {
  type      = "Microsoft.Network/routeTables/routes@2023-09-01"
  name      = "first%[2]d"
  parent_id = azapi_resource.routeTable.id
  body = {
    properties = {
      nextHopType   = "VnetLocal"
      addressPrefix = "10.1.0.0/16"
    }
  }

  locks = [azapi_resource.routeTable.id, azapi_resource.resourceGroup.id]
}

resource "azapi_resource" "test2" {
  type      = "Microsoft.Network/routeTables/routes@2023-09-01"
  name      = "second%[2]d"
  parent_id = azapi_resource.routeTable.id
  body = {
    properties = {
      nextHopType   = "VnetLocal"
      addressPrefix = "10.3.0.0/16"
    }
  }

  locks = [azapi_resource.resourceGroup.id, azapi_resource.routeTable.id]
}
`, r.template(data), data.RandomInteger, data.RandomString)
}

func (GenericResource) template(data acceptance.TestData) string {
	return fmt.Sprintf(`
resource "azapi_resource" "resourceGroup" {
  type     = "Microsoft.Resources/resourceGroups@2021-04-01"
  name     = "acctestRG-%[1]d"
  location = "%[2]s"
}
`, data.RandomInteger, data.LocationPrimary, data.RandomString)
}

func (r GenericResource) secretsInAsterisks(data acceptance.TestData, clientId, clientSecret string) string {
	return fmt.Sprintf(`
%[1]s

data "azapi_client_config" "current" {
}

resource "azapi_resource" "Spring" {
  type      = "Microsoft.AppPlatform/Spring@2024-05-01-preview"
  parent_id = azapi_resource.resourceGroup.id
  name      = "acctest-sc-%[2]d"
  location  = azapi_resource.resourceGroup.location
  body = {
    properties = {
      zoneRedundant = false
    }
    sku = {
      name = "E0"
    }
  }
}

resource "azapi_resource" "gateway" {
  type      = "Microsoft.AppPlatform/Spring/gateways@2024-05-01-preview"
  parent_id = azapi_resource.Spring.id
  name      = "default"
  body = {
    properties = {
      httpsOnly = false
      public    = false
    }
    sku = {
      capacity = 1
      name     = "E0"
      tier     = "Enterprise"
    }
  }
}

resource "azapi_resource" "test" {
  type      = "Microsoft.AppPlatform/Spring/apiPortals@2022-12-01"
  parent_id = azapi_resource.Spring.id
  name      = "default"
  body = {
    properties = {
      gatewayIds = [azapi_resource.gateway.id]
      httpsOnly  = false
      public     = false
      ssoProperties = {
        clientId     = "%[4]s"
        clientSecret = "%[5]s"
        issuerUri    = "https://login.microsoftonline.com/${data.azapi_client_config.current.tenant_id}/v2.0"
        scope        = ["read"]
      }
    }
  }
  ignore_casing = true
}
`, r.template(data), data.RandomInteger, data.RandomString, clientId, clientSecret)
}

func (r GenericResource) nonstandardLRO(data acceptance.TestData) string {
	return fmt.Sprintf(`
%[1]s

resource "azapi_resource" "storageAccount" {
  type      = "Microsoft.Storage/storageAccounts@2023-05-01"
  parent_id = azapi_resource.resourceGroup.id
  name      = "acctestsa%[2]s"
  location  = azapi_resource.resourceGroup.location
  body = {
    kind = "StorageV2"
    properties = {
      accessTier                   = "Hot"
      allowBlobPublicAccess        = false
      allowCrossTenantReplication  = true
      allowSharedKeyAccess         = true
      defaultToOAuthAuthentication = false
      isHnsEnabled                 = false
      isNfsV3Enabled               = false
      isSftpEnabled                = false
      minimumTlsVersion            = "TLS1_2"
      networkAcls = {
        defaultAction = "Allow"
      }
      publicNetworkAccess      = "Enabled"
      supportsHttpsTrafficOnly = true
    }
    sku = {
      name = "Standard_LRS"
    }
  }
}

data "azapi_resource_id" "blobService" {
  type      = "Microsoft.Storage/storageAccounts/blobServices@2023-05-01"
  parent_id = azapi_resource.storageAccount.id
  name      = "default"
}

resource "azapi_resource" "container" {
  type      = "Microsoft.Storage/storageAccounts/blobServices/containers@2023-05-01"
  parent_id = data.azapi_resource_id.blobService.id
  name      = "acctestsc%[2]s"
  body = {
    properties = {
    }
  }
}


resource "azapi_resource" "test" {
  type      = "Microsoft.CostManagement/exports@2022-10-01"
  name      = "acctest%[2]s"
  parent_id = azapi_resource.resourceGroup.id
  body = {
    properties = {
      schedule = {
        recurrence = "Monthly"
        recurrencePeriod = {
          from = "2030-12-29T00:00:00Z"
          to   = "2030-12-30T00:00:00Z"
        }
        status = "Inactive"
      }
      definition = {
        timeframe = "TheLastMonth"
        type      = "Usage"

      }
      format = "Csv"
      deliveryInfo = {
        destination = {
          rootFolderPath = "test"
          container      = azapi_resource.container.name
          resourceId     = azapi_resource.storageAccount.id
        }
      }
    }
  }
}
`, r.template(data), data.RandomString)
}

func (r GenericResource) nullLocation(data acceptance.TestData) string {
	return fmt.Sprintf(`
%[1]s

provider "azurerm" {
  features {
    resource_group {
      prevent_deletion_if_contains_resources = false
    }
    key_vault {
      purge_soft_delete_on_destroy       = false
      purge_soft_deleted_keys_on_destroy = false
    }
  }
}

data "azurerm_client_config" "current" {}

resource "azurerm_application_insights" "test" {
  name                = "accappinsights%[2]s"
  location            = azapi_resource.resourceGroup.location
  resource_group_name = azapi_resource.resourceGroup.name
  application_type    = "web"
  lifecycle {
    ignore_changes = [workspace_id]
  }
}

resource "azurerm_key_vault" "test" {
  name                = "acckeyvault%[2]s"
  location            = azapi_resource.resourceGroup.location
  resource_group_name = azapi_resource.resourceGroup.name
  tenant_id           = data.azurerm_client_config.current.tenant_id
  sku_name            = "standard"
  access_policy {
    tenant_id = data.azurerm_client_config.current.tenant_id
    object_id = data.azurerm_client_config.current.object_id
    key_permissions = [
      "Create",
      "Get",
      "Delete",
      "Purge",
      "GetRotationPolicy",
    ]
  }
  lifecycle {
    ignore_changes = [access_policy]
  }
}

resource "azurerm_user_assigned_identity" "test" {
  name                = "acctestUAI-%[2]s"
  location            = azapi_resource.resourceGroup.location
  resource_group_name = azapi_resource.resourceGroup.name
}

resource "azurerm_role_assignment" "test" {
  scope                = azurerm_key_vault.test.id
  role_definition_name = "Key Vault Administrator"
  principal_id         = azurerm_user_assigned_identity.test.principal_id
}

resource "azurerm_storage_account" "test" {
  name                            = "acctestsa%[2]s"
  location                        = azapi_resource.resourceGroup.location
  resource_group_name             = azapi_resource.resourceGroup.name
  account_tier                    = "Standard"
  account_replication_type        = "LRS"
  allow_nested_items_to_be_public = false
}

resource "azurerm_machine_learning_workspace" "test" {
  name                    = "acctestmlws%[2]s"
  location                = azapi_resource.resourceGroup.location
  resource_group_name     = azapi_resource.resourceGroup.name
  application_insights_id = azurerm_application_insights.test.id
  key_vault_id            = azurerm_key_vault.test.id
  storage_account_id      = azurerm_storage_account.test.id

  identity {
    type = "UserAssigned"
    identity_ids = [
      azurerm_user_assigned_identity.test.id,
    ]
  }
  primary_user_assigned_identity = azurerm_user_assigned_identity.test.id
  public_network_access_enabled  = true
  managed_network {
    isolation_mode = "AllowOnlyApprovedOutbound"
  }

  depends_on = [azurerm_role_assignment.test]
}

resource "azapi_resource" "test" {
  type      = "Microsoft.MachineLearningServices/workspaces/outboundRules@2023-10-01"
  name      = "acctest%[2]s"
  parent_id = azurerm_machine_learning_workspace.test.id
  body = {
    properties = {
      category    = "UserDefined"
      status      = "Active"
      type        = "FQDN"
      destination = "example.org"
    }
  }
  locks = [azurerm_machine_learning_workspace.test.id]
}
`, r.template(data), data.RandomString)
}

func (r GenericResource) computedLocation(data acceptance.TestData) string {
	return fmt.Sprintf(`
%[1]s

resource "azapi_resource" "namespace" {
  type      = "Microsoft.EventHub/namespaces@2022-01-01-preview"
  parent_id = azapi_resource.resourceGroup.id
  name      = "acctest%[2]s"
  location  = azapi_resource.resourceGroup.location
  body = {
    properties = {
      disableLocalAuth     = false
      isAutoInflateEnabled = false
      publicNetworkAccess  = "Enabled"
      zoneRedundant        = true
    }
    sku = {
      capacity = 1
      name     = "Basic"
      tier     = "Basic"
    }
  }
}

resource "azapi_resource" "test" {
  type      = "Microsoft.EventHub/namespaces/authorizationRules@2021-11-01"
  parent_id = azapi_resource.namespace.id
  name      = "acctest%[2]s"
  body = {
    properties = {
      rights = [
        "Listen",
        "Send",
        "Manage",
      ]
    }
  }
}
`, r.template(data), data.RandomString)
}

func (r GenericResource) unknownName(data acceptance.TestData) string {
	return fmt.Sprintf(`
%[1]s

data "azapi_client_config" "current" {}

resource "random_string" "suffix" {
  length  = 3
  special = false
  upper   = false
}

resource "azapi_resource" "test" {
  type      = "Microsoft.KeyVault/vaults@2023-07-01"
  name      = "acctest${random_string.suffix.result}"
  parent_id = azapi_resource.resourceGroup.id
  location  = azapi_resource.resourceGroup.location
  body = {
    properties = {
      accessPolicies = [
      ]
      createMode                   = "default"
      enableRbacAuthorization      = false
      enableSoftDelete             = true
      enabledForDeployment         = false
      enabledForDiskEncryption     = false
      enabledForTemplateDeployment = false
      publicNetworkAccess          = "Enabled"
      sku = {
        family = "A"
        name   = "standard"
      }
      softDeleteRetentionInDays = 7
      tenantId                  = data.azapi_client_config.current.tenant_id
    }
  }
}
`, r.template(data))
}

func (r GenericResource) unknownNameWithSensitiveBody(data acceptance.TestData) string {
	return fmt.Sprintf(`
%[1]s

data "azapi_client_config" "current" {}

resource "random_string" "suffix" {
  length  = 3
  special = false
  upper   = false
}

resource "azapi_resource" "test" {
  type      = "Microsoft.KeyVault/vaults@2023-07-01"
  name      = "acctest${random_string.suffix.result}"
  parent_id = azapi_resource.resourceGroup.id
  location  = azapi_resource.resourceGroup.location
  body = {
    properties = {
      accessPolicies = [
      ]
      createMode                   = "default"
      enableRbacAuthorization      = false
      enableSoftDelete             = true
      enabledForDeployment         = false
      enabledForDiskEncryption     = false
      enabledForTemplateDeployment = false
      sku = {
        family = "A"
        name   = "standard"
      }
      softDeleteRetentionInDays = 7
      tenantId                  = data.azapi_client_config.current.tenant_id
    }
  }
  sensitive_body = {
    properties = {
      publicNetworkAccess = "Enabled"
    }
  }
}
`, r.template(data))
}

func (r GenericResource) timeouts(data acceptance.TestData) string {
	return fmt.Sprintf(`
%s

resource "azapi_resource" "test" {
  type      = "Microsoft.Automation/automationAccounts@2023-11-01"
  name      = "acctest%[2]s"
  parent_id = azapi_resource.resourceGroup.id
  location  = azapi_resource.resourceGroup.location
  body = {
    properties = {
      sku = {
        name = "Basic"
      }
    }
  }
  timeouts {
    create = "10m"
    update = "10m"
    delete = "10m"
    read   = "10m"
  }
}
`, r.template(data), data.RandomString)
}

func (r GenericResource) replaceTriggeredByValue1(data acceptance.TestData) string {
	return fmt.Sprintf(`
%s

resource "azapi_resource" "test" {
  type      = "Microsoft.Automation/automationAccounts@2023-11-01"
  name      = "acctest%[2]s"
  parent_id = azapi_resource.resourceGroup.id
  location  = azapi_resource.resourceGroup.location
  body = {
    properties = {
      sku = {
        name = "Basic"
      }
    }
  }
  replace_triggers_external_values = [
    "value1"
  ]
}
`, r.template(data), data.RandomString)
}

func (r GenericResource) replaceTriggeredByValue2(data acceptance.TestData) string {
	return fmt.Sprintf(`
%s

resource "azapi_resource" "test" {
  type      = "Microsoft.Automation/automationAccounts@2023-11-01"
  name      = "acctest%[2]s"
  parent_id = azapi_resource.resourceGroup.id
  location  = azapi_resource.resourceGroup.location
  body = {
    properties = {
      sku = {
        name = "Basic"
      }
    }
  }
  replace_triggers_external_values = [
    "value2"
  ]
}
`, r.template(data), data.RandomString)
}

func (r GenericResource) replaceTriggeredByValueNull(data acceptance.TestData) string {
	return fmt.Sprintf(`
%s

resource "azapi_resource" "test" {
  type      = "Microsoft.Automation/automationAccounts@2023-11-01"
  name      = "acctest%[2]s"
  parent_id = azapi_resource.resourceGroup.id
  location  = azapi_resource.resourceGroup.location
  body = {
    properties = {
      sku = {
        name = "Basic"
      }
    }
  }
  replace_triggers_external_values = null
}
`, r.template(data), data.RandomString)
}

func (r GenericResource) headers(data acceptance.TestData) string {
	return fmt.Sprintf(`
resource "azapi_resource" "test" {
  type     = "Microsoft.Resources/resourceGroups@2021-04-01"
  name     = "acctestRG-%[1]d"
  location = "%[2]s"
  create_headers = {
    "header1" = "create-value"
  }
  update_headers = {
    "header2" = "update-value"
  }
  delete_headers = {
    "header3" = "delete-value"
  }
  read_headers = {
    "header4" = "read-value"
  }
}`, data.RandomInteger, data.LocationPrimary)
}

func (r GenericResource) queryParameters(data acceptance.TestData) string {
	return fmt.Sprintf(`
resource "azapi_resource" "test" {
  type     = "Microsoft.Resources/resourceGroups@2021-04-01"
  name     = "acctestRG-%[1]d"
  location = "%[2]s"
  create_query_parameters = {
    "query1" = ["create-value"]
  }
  update_query_parameters = {
    "query1" = ["update-value"]
  }
  delete_query_parameters = {
    "query1" = ["delete-value"]
  }
  read_query_parameters = {
    "query1" = ["read-value"]
  }
}`, data.RandomInteger, data.LocationPrimary)
}

func (r GenericResource) oldConfig(data acceptance.TestData) string {
	return fmt.Sprintf(`
%s

resource "azapi_resource" "test" {
  type      = "Microsoft.Automation/automationAccounts@2023-11-01"
  name      = "acctest%[2]s"
  parent_id = azapi_resource.resourceGroup.id
  location  = azapi_resource.resourceGroup.location
  body = jsonencode({
    properties = {
      sku = {
        name = "Basic"
      }
    }
  })
  tags = {
    env = "prod"
  }
  response_export_values = ["properties"]
}
`, r.template(data), data.RandomString)
}

func (r GenericResource) replaceTriggersRefs(data acceptance.TestData, skuName string) string {
	return fmt.Sprintf(`
%s

resource "azapi_resource" "test" {
  type      = "Microsoft.AppPlatform/Spring@2024-05-01-preview"
  parent_id = azapi_resource.resourceGroup.id
  name      = "acctest-sc-%[2]d"
  location  = azapi_resource.resourceGroup.location
  body = {
    properties = {
      zoneRedundant = false
    }
    sku = {
      name = "%[3]s"
    }
  }
  replace_triggers_refs = ["sku.name"]
}
`, r.template(data), data.RandomInteger, skuName)
}

func (r GenericResource) defaultOutput(data acceptance.TestData) string {
	return fmt.Sprintf(`
%s

provider "azapi" {
  disable_default_output = false
}

resource "azapi_resource" "test" {
  type      = "Microsoft.Automation/automationAccounts@2023-11-01"
  name      = "acctest%[2]s"
  parent_id = azapi_resource.resourceGroup.id
  location  = azapi_resource.resourceGroup.location
  body = {
    properties = {
      sku = {
        name = "Basic"
      }
    }
  }
}
`, r.template(data), data.RandomString)
}

func (r GenericResource) moveResourceSetup(data acceptance.TestData) string {
	return fmt.Sprintf(`
%s

provider "azurerm" {
  features {}
}

resource "azurerm_cognitive_account" "test" {
  name                = "acctest%[2]s"
  location            = azapi_resource.resourceGroup.location
  resource_group_name = azapi_resource.resourceGroup.name
  kind                = "Face"
  sku_name            = "S0"
  tags = {
    Acceptance = "Test"
  }
}
`, r.template(data), data.RandomString)
}

func (r GenericResource) moveResourceStartMoving(data acceptance.TestData) string {
	return fmt.Sprintf(`
%s

moved {
  from = azurerm_cognitive_account.test
  to   = azapi_resource.test
}

resource "azapi_resource" "test" {
  type      = "Microsoft.CognitiveServices/accounts@2024-10-01"
  parent_id = azapi_resource.resourceGroup.id
  name      = "acctest%[2]s"
  location  = azapi_resource.resourceGroup.location
  body = {
    kind = "Face"
    properties = {
      allowedFqdnList               = []
      disableLocalAuth              = false
      dynamicThrottlingEnabled      = false
      publicNetworkAccess           = "Enabled"
      restrictOutboundNetworkAccess = false
    }
    sku = {
      name = "S0"
    }
  }
  tags = {
    Acceptance = "Test"
  }
  ignore_casing             = false
  schema_validation_enabled = true
  ignore_missing_property   = true
}
`, r.template(data), data.RandomString)
}

func (r GenericResource) moveResourceUpdate(data acceptance.TestData) string {
	return fmt.Sprintf(`
%s

moved {
  from = azurerm_cognitive_account.test
  to   = azapi_resource.test
}

resource "azapi_resource" "test" {
  type      = "Microsoft.CognitiveServices/accounts@2024-10-01"
  parent_id = azapi_resource.resourceGroup.id
  name      = "acctest%[2]s"
  location  = azapi_resource.resourceGroup.location
  body = {
    kind = "Face"
    properties = {
      allowedFqdnList               = []
      disableLocalAuth              = false
      dynamicThrottlingEnabled      = false
      publicNetworkAccess           = "Enabled"
      restrictOutboundNetworkAccess = false
      restore                       = null
    }
    sku = {
      name = "S0"
    }
  }
  tags = {
    Acceptance = "Test"
  }
  ignore_casing             = false
  schema_validation_enabled = true
  ignore_missing_property   = true
}
`, r.template(data), data.RandomString)
}

func (r GenericResource) SensitiveBody(data acceptance.TestData) string {
	return fmt.Sprintf(`
%s

variable "sku_name" {
  type      = string
  default   = "Basic"
  ephemeral = true
}

resource "azapi_resource" "test" {
  type      = "Microsoft.Automation/automationAccounts@2023-11-01"
  name      = "acctest%[2]s"
  parent_id = azapi_resource.resourceGroup.id
  location  = azapi_resource.resourceGroup.location
  sensitive_body = {
    properties = {
      sku = {
        name = var.sku_name
      }
    }
  }
}
`, r.template(data), data.RandomString)
}

func (r GenericResource) SensitiveBodyWithHash(data acceptance.TestData) string {
	return fmt.Sprintf(`
resource "azapi_resource" "test" {
  type     = "Microsoft.Resources/resourceGroups@2021-04-01"
  name     = "acctestRG-%[1]d"
  location = "%[2]s"

  body = {
    tags = {
      tag1 = "tag1-value"
    }
  }
  sensitive_body = {
    tags = {
      tag2 = "tag2-value"
    }
  }
  lifecycle {
    ignore_changes = [
      tags
    ]
  }
}
`, data.RandomInteger, data.LocationPrimary, data.RandomString)
}

func (r GenericResource) SensitiveBodyWithVersion(data acceptance.TestData) string {
	return fmt.Sprintf(`
resource "azapi_resource" "test" {
  type     = "Microsoft.Resources/resourceGroups@2021-04-01"
  name     = "acctestRG-%[1]d"
  location = "%[2]s"

  body = {
    tags = {
      tag1 = "tag1-value"
    }
  }
  sensitive_body = {
    tags = {
      tag2 = "tag2-value2"
    }
  }

  sensitive_body_version = {
    "tags.tag2" = "2"
  }

  lifecycle {
    ignore_changes = [
      tags
    ]
  }
}
`, data.RandomInteger, data.LocationPrimary, data.RandomString)
}

func (r GenericResource) SensitiveBodyWithVersionMultipleTags(data acceptance.TestData) string {
	return fmt.Sprintf(`
resource "azapi_resource" "test" {
  type     = "Microsoft.Resources/resourceGroups@2021-04-01"
  name     = "acctestRG-%[1]d"
  location = "%[2]s"

  body = {
    tags = {
      tag1 = "tag1-value"
    }
  }
  sensitive_body = {
    tags = {
      tag2 = "tag2-value3"
      tag3 = "tag3-value"
    }
  }

  sensitive_body_version = {
    "tags.tag2" = "2"
  }

  lifecycle {
    ignore_changes = [
      tags
    ]
  }
}
`, data.RandomInteger, data.LocationPrimary, data.RandomString)
}

func (r GenericResource) SensitiveBodyWithHashMultipleTags(data acceptance.TestData) string {
	return fmt.Sprintf(`
resource "azapi_resource" "test" {
  type     = "Microsoft.Resources/resourceGroups@2021-04-01"
  name     = "acctestRG-%[1]d"
  location = "%[2]s"

  body = {
    tags = {
      tag1 = "tag1-value"
    }
  }
  sensitive_body = {
    tags = {
      tag2 = "tag2-value3"
      tag3 = "tag3-value"
    }
  }

  lifecycle {
    ignore_changes = [
      tags
    ]
  }
}
`, data.RandomInteger, data.LocationPrimary, data.RandomString)
}

func (r GenericResource) multipleIdentityIds(data acceptance.TestData, random bool) string {
	identityIds := []string{
		"azapi_resource.userAssignedIdentity1.id",
		"azapi_resource.userAssignedIdentity2.id",
		"azapi_resource.userAssignedIdentity3.id",
	}

	if random {
		// shuffle the identityIds to ensure the order is not fixed
		rand.Shuffle(len(identityIds), func(i, j int) {
			identityIds[i], identityIds[j] = identityIds[j], identityIds[i]
		})
	}
	return fmt.Sprintf(`
%s

resource "azapi_resource" "userAssignedIdentity1" {
  type      = "Microsoft.ManagedIdentity/userAssignedIdentities@2023-01-31"
  name      = "acctest1%[2]s"
  parent_id = azapi_resource.resourceGroup.id
  location  = azapi_resource.resourceGroup.location
}

resource "azapi_resource" "userAssignedIdentity2" {
  type      = "Microsoft.ManagedIdentity/userAssignedIdentities@2023-01-31"
  name      = "acctest2%[2]s"
  parent_id = azapi_resource.resourceGroup.id
  location  = azapi_resource.resourceGroup.location
}

resource "azapi_resource" "userAssignedIdentity3" {
  type      = "Microsoft.ManagedIdentity/userAssignedIdentities@2023-01-31"
  name      = "acctest3%[2]s"
  parent_id = azapi_resource.resourceGroup.id
  location  = azapi_resource.resourceGroup.location
}

resource "azapi_resource" "test" {
  type      = "Microsoft.Automation/automationAccounts@2023-11-01"
  name      = "acctest%[2]s"
  parent_id = azapi_resource.resourceGroup.id

  location = "%[3]s"
  identity {
    type         = "SystemAssigned, UserAssigned"
    identity_ids = [%s]
  }

  body = {
    properties = {
      sku = {
        name = "Basic"
      }
    }
  }

  tags = {
    "Key" = "Value"
  }
}
`, r.template(data), data.RandomString, data.LocationPrimary, strings.Join(identityIds, ", "))
}

func (r GenericResource) automationAccountComplete(data acceptance.TestData, apiVersion string) string {
	return fmt.Sprintf(`
%s

resource "azapi_resource" "test" {
  type      = "Microsoft.Automation/automationAccounts@%[3]s"
  name      = "acctest%[2]s"
  parent_id = azapi_resource.resourceGroup.id
  location  = azapi_resource.resourceGroup.location
  identity {
    identity_ids = []
    type         = "SystemAssigned"
  }
  body = {
    properties = {
      disableLocalAuth = false
      encryption = {
        identity = {
          userAssignedIdentity = null
        }
        keySource = "Microsoft.Automation"
      }
      publicNetworkAccess = true
      sku = {
        capacity = null
        family   = null
        name     = "Basic"
      }
    }
  }
}
`, r.template(data), data.RandomString, apiVersion)
}

<<<<<<< HEAD
func (r GenericResource) automationAccountCompleteWithNullProperties(data acceptance.TestData, apiVersion string) string {
	return fmt.Sprintf(`
%s

resource "azapi_resource" "test" {
  type      = "Microsoft.Automation/automationAccounts@%[3]s"
  name      = "acctest%[2]s"
  parent_id = azapi_resource.resourceGroup.id
  location  = azapi_resource.resourceGroup.location
  identity {
    identity_ids = []
    type         = "SystemAssigned"
  }
  body = {
    properties = {
      disableLocalAuth    = false
      encryption          = null
      publicNetworkAccess = null
      sku = {
        capacity = null
        family   = null
        name     = "Basic"
      }
    }
  }
}
`, r.template(data), data.RandomString, apiVersion)
}

=======
>>>>>>> 29aee48c
func (r GenericResource) automationAccountBasic(data acceptance.TestData, apiVersion string) string {
	return fmt.Sprintf(`
%s

resource "azapi_resource" "test" {
  type      = "Microsoft.Automation/automationAccounts@%[3]s"
  name      = "acctest%[2]s"
  parent_id = azapi_resource.resourceGroup.id
  location  = azapi_resource.resourceGroup.location
  identity {
    identity_ids = []
    type         = "SystemAssigned"
  }
  body = {
    properties = {
      disableLocalAuth    = false
      publicNetworkAccess = true
      sku = {
        name = "Basic"
      }
    }
  }
}
`, r.template(data), data.RandomString, apiVersion)
}

func (r GenericResource) automationAccountAzureRM(data acceptance.TestData) string {
	return fmt.Sprintf(`
%s

provider "azurerm" {
  features {
    resource_group {
      prevent_deletion_if_contains_resources = false
    }
  }
}

resource "azurerm_automation_account" "automationAccount" {
  name                = "acctest%[2]s"
  location            = azapi_resource.resourceGroup.location
  resource_group_name = azapi_resource.resourceGroup.name
  sku_name            = "Basic"

  identity {
    type = "SystemAssigned"
  }
}
`, r.template(data), data.RandomString)
}

func (r GenericResource) automationAccountAzureRMMovedBasic(data acceptance.TestData, apiVersion string) string {
	return fmt.Sprintf(`
%s

provider "azurerm" {
  features {
    resource_group {
      prevent_deletion_if_contains_resources = false
    }
  }
}

# resource "azurerm_automation_account" "automationAccount" {
#   name      = "acctest%[2]s"
#   location            = azapi_resource.resourceGroup.location
#   resource_group_name = azapi_resource.resourceGroup.name
#   sku_name            = "Basic"
# 
#   identity {
#     type = "SystemAssigned"
#   }
# }

moved {
  from = azurerm_automation_account.automationAccount
  to   = azapi_resource.test
}

resource "azapi_resource" "test" {
  type      = "Microsoft.Automation/automationAccounts@%[3]s"
  name      = "acctest%[2]s"
  parent_id = azapi_resource.resourceGroup.id
  location  = azapi_resource.resourceGroup.location
  identity {
    identity_ids = []
    type         = "SystemAssigned"
  }
  body = {
    properties = {
      disableLocalAuth    = false
      publicNetworkAccess = true
      sku = {
        name = "Basic"
      }
    }
  }
}
`, r.template(data), data.RandomString, apiVersion)
}

func (r GenericResource) automationAccountAzureRMMovedComplete(data acceptance.TestData, apiVersion string) string {
	return fmt.Sprintf(`
%s

provider "azurerm" {
  features {
    resource_group {
      prevent_deletion_if_contains_resources = false
    }
  }
}

# resource "azurerm_automation_account" "automationAccount" {
#   name      = "acctest%[2]s"
#   location            = azapi_resource.resourceGroup.location
#   resource_group_name = azapi_resource.resourceGroup.name
#   sku_name            = "Basic"
# 
#   identity {
#     type = "SystemAssigned"
#   }
# }

moved {
  from = azurerm_automation_account.automationAccount
  to   = azapi_resource.test
}

resource "azapi_resource" "test" {
  type      = "Microsoft.Automation/automationAccounts@%[3]s"
  name      = "acctest%[2]s"
  parent_id = azapi_resource.resourceGroup.id
  location  = azapi_resource.resourceGroup.location
  identity {
    identity_ids = []
    type         = "SystemAssigned"
  }
  body = {
    properties = {
      disableLocalAuth = false
      encryption = {
        identity = {
          userAssignedIdentity = null
        }
        keySource = "Microsoft.Automation"
      }
      publicNetworkAccess = true
      sku = {
        capacity = null
        family   = null
        name     = "Basic"
      }
    }
  }
}
`, r.template(data), data.RandomString, apiVersion)
}

func (r GenericResource) modifyPlanSubnet(data acceptance.TestData) string {
	return fmt.Sprintf(`
%s

resource "azapi_resource" "virtualNetwork" {
  type      = "Microsoft.Network/virtualNetworks@2019-11-01"
  name      = "acctest%[2]s"
  parent_id = azapi_resource.resourceGroup.id
  location  = azapi_resource.resourceGroup.location
  body = {
    properties = {
      addressSpace = {
        addressPrefixes = [
          "10.0.0.0/16"
        ]
      }
      subnets = []
    }
  }
  lifecycle {
    ignore_changes = [body.properties.subnets]
  }
  schema_validation_enabled = false
}

resource "azapi_resource" "test" {
  type      = "Microsoft.Network/virtualNetworks/subnets@2024-05-01"
  parent_id = azapi_resource.virtualNetwork.id
  name      = "example-subnet"
  body = {
    properties = {
      addressPrefix                  = "10.0.2.0/24"
      privateEndpointNetworkPolicies = "Disabled"
      defaultOutboundAccess          = false
      delegations                    = []
      routeTable                     = null
    }
  }
}
`, r.template(data), data.RandomString)
}

func (r GenericResource) modifyPlanSubnetUpdate(data acceptance.TestData) string {
	return fmt.Sprintf(`
%s

resource "azapi_resource" "virtualNetwork" {
  type      = "Microsoft.Network/virtualNetworks@2019-11-01"
  name      = "acctest%[2]s"
  parent_id = azapi_resource.resourceGroup.id
  location  = azapi_resource.resourceGroup.location
  body = {
    properties = {
      addressSpace = {
        addressPrefixes = [
          "10.0.0.0/16"
        ]
      }
      subnets = []
    }
  }
  lifecycle {
    ignore_changes = [body.properties.subnets]
  }
  schema_validation_enabled = false
}

resource "azapi_resource" "test" {
  type      = "Microsoft.Network/virtualNetworks/subnets@2024-05-01"
  parent_id = azapi_resource.virtualNetwork.id
  name      = "example-subnet"
  body = {
    properties = {
      addressPrefix                  = "10.0.2.0/24"
      privateEndpointNetworkPolicies = "Disabled"
      defaultOutboundAccess          = false
      serviceEndpoints = [
        {
          service   = "Microsoft.Storage"
          locations = ["westus", "eastus"]
        }
      ]
      delegations = []
      routeTable  = null
    }
  }
}
`, r.template(data), data.RandomString)
}

func (r GenericResource) modifyPlanAccount(data acceptance.TestData) string {
	return fmt.Sprintf(`
%s

resource "azapi_resource" "searchService" {
  type      = "Microsoft.Search/searchServices@2020-08-01"
  parent_id = azapi_resource.resourceGroup.id
  name      = "acctest%[2]s"
  location  = azapi_resource.resourceGroup.location
  body = {
    properties = {
      hostingMode = "default"
      networkRuleSet = {
        ipRules = []
      }
      partitionCount      = 1
      publicNetworkAccess = "enabled"
      replicaCount        = 1
    }
    sku = {
      name = "standard"
    }
  }
  ignore_casing = true
}

data "azapi_resource_action" "getSearchServiceKeys" {
  type        = "Microsoft.Search/searchServices@2023-11-01"
  resource_id = azapi_resource.searchService.id
  action      = "listQueryKeys"
  response_export_values = {
    key = "value[0].key"
  }
}

resource "azapi_resource" "test" {
  type      = "Microsoft.CognitiveServices/accounts@2025-04-01-preview"
  parent_id = azapi_resource.resourceGroup.id
  name      = "acctest%[2]s"
  location  = azapi_resource.resourceGroup.location
  body = {
    properties = {
      apiProperties = {
        qnaAzureSearchEndpointId  = azapi_resource.searchService.id
        qnaAzureSearchEndpointKey = data.azapi_resource_action.getSearchServiceKeys.output.key
      }
    }

    sku = {
      name = "S"
    }
    kind = "TextAnalytics"
  }
  ignore_missing_property = true
}
`, r.template(data), data.RandomString)
}

func (r GenericResource) modifyPlanAccountUpdate(data acceptance.TestData) string {
	return fmt.Sprintf(`
%s

resource "azapi_resource" "searchService" {
  type      = "Microsoft.Search/searchServices@2020-08-01"
  parent_id = azapi_resource.resourceGroup.id
  name      = "acctest%[2]s"
  location  = azapi_resource.resourceGroup.location
  body = {
    properties = {
      hostingMode = "default"
      networkRuleSet = {
        ipRules = []
      }
      partitionCount      = 1
      publicNetworkAccess = "enabled"
      replicaCount        = 1
    }
    sku = {
      name = "standard"
    }
  }
  ignore_casing = true
}

data "azapi_resource_action" "getSearchServiceKeys" {
  type        = "Microsoft.Search/searchServices@2023-11-01"
  resource_id = azapi_resource.searchService.id
  action      = "listQueryKeys"
  response_export_values = {
    key = "value[0].key"
  }
}

resource "azapi_resource" "test" {
  type      = "Microsoft.CognitiveServices/accounts@2025-04-01-preview"
  parent_id = azapi_resource.resourceGroup.id
  name      = "acctest%[2]s"
  location  = azapi_resource.resourceGroup.location
  body = {
    properties = {
      apiProperties = {
        qnaAzureSearchEndpointId  = azapi_resource.searchService.id
        qnaAzureSearchEndpointKey = data.azapi_resource_action.getSearchServiceKeys.output.key
        websiteName               = "foo"
      }
    }

    sku = {
      name = "S"
    }
    kind = "TextAnalytics"
  }
  ignore_missing_property = true
}
`, r.template(data), data.RandomString)
}<|MERGE_RESOLUTION|>--- conflicted
+++ resolved
@@ -730,7 +730,6 @@
 	})
 }
 
-<<<<<<< HEAD
 func TestAccGenericResource_IgnoreNullProperty(t *testing.T) {
 	data := acceptance.BuildTestData(t, "azapi_resource", "test")
 	r := GenericResource{}
@@ -749,53 +748,39 @@
 	})
 }
 
-=======
->>>>>>> 29aee48c
 func TestAccGenericResource_MovingFromAzureRM(t *testing.T) {
 	data := acceptance.BuildTestData(t, "azapi_resource", "test")
 	r := GenericResource{}
 
 	data.ResourceTest(t, r, []resource.TestStep{
 		{
-<<<<<<< HEAD
 			Config:            r.automationAccountAzureRM(data),
 			ExternalProviders: knownExternalProvidersAzurerm(),
 		},
 		{
+			Config:            r.automationAccountAzureRMMovedBasic(data, "2023-11-01"),
+			ExternalProviders: knownExternalProvidersAzurerm(),
+			Config:            r.automationAccountAzureRM(data),
+		},
+		{
 			Config:             r.automationAccountAzureRMMovedBasic(data, "2023-11-01"),
+			ExpectNonEmptyPlan: false,
+		},
+		{
+			Config:             r.automationAccountAzureRMMovedBasic(data, "2024-10-23"),
 			ExternalProviders:  knownExternalProvidersAzurerm(),
-=======
-			Config: r.automationAccountAzureRM(data),
-		},
-		{
-			Config:             r.automationAccountAzureRMMovedBasic(data, "2023-11-01"),
->>>>>>> 29aee48c
 			ExpectNonEmptyPlan: false,
 		},
 		{
-			Config:             r.automationAccountAzureRMMovedBasic(data, "2024-10-23"),
-<<<<<<< HEAD
+			Config:             r.automationAccountAzureRMMovedComplete(data, "2024-10-23"),
 			ExternalProviders:  knownExternalProvidersAzurerm(),
-=======
->>>>>>> 29aee48c
 			ExpectNonEmptyPlan: false,
 		},
 		{
-			Config:             r.automationAccountAzureRMMovedComplete(data, "2024-10-23"),
-<<<<<<< HEAD
+			Config:             r.automationAccountAzureRMMovedComplete(data, "2023-11-01"),
 			ExternalProviders:  knownExternalProvidersAzurerm(),
-=======
->>>>>>> 29aee48c
 			ExpectNonEmptyPlan: false,
 		},
-		{
-			Config:             r.automationAccountAzureRMMovedComplete(data, "2023-11-01"),
-<<<<<<< HEAD
-			ExternalProviders:  knownExternalProvidersAzurerm(),
-=======
->>>>>>> 29aee48c
-			ExpectNonEmptyPlan: false,
-		},
 	})
 }
 
@@ -809,10 +794,7 @@
 		},
 		{
 			Config:             r.modifyPlanSubnetUpdate(data),
-<<<<<<< HEAD
 			PlanOnly:           true,
-=======
->>>>>>> 29aee48c
 			ExpectNonEmptyPlan: true,
 		},
 	})
@@ -2676,7 +2658,6 @@
 `, r.template(data), data.RandomString, apiVersion)
 }
 
-<<<<<<< HEAD
 func (r GenericResource) automationAccountCompleteWithNullProperties(data acceptance.TestData, apiVersion string) string {
 	return fmt.Sprintf(`
 %s
@@ -2706,8 +2687,6 @@
 `, r.template(data), data.RandomString, apiVersion)
 }
 
-=======
->>>>>>> 29aee48c
 func (r GenericResource) automationAccountBasic(data acceptance.TestData, apiVersion string) string {
 	return fmt.Sprintf(`
 %s
