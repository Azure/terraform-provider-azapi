package services_test

import (
	"context"
	"encoding/base64"
	"fmt"
	"os"
	"path/filepath"
	"regexp"
	"testing"

	"github.com/Azure/terraform-provider-azapi/internal/acceptance"
	"github.com/Azure/terraform-provider-azapi/internal/acceptance/check"
	"github.com/Azure/terraform-provider-azapi/internal/azure/location"
	"github.com/Azure/terraform-provider-azapi/internal/clients"
	"github.com/Azure/terraform-provider-azapi/internal/services/parse"
	"github.com/Azure/terraform-provider-azapi/utils"
	"github.com/hashicorp/terraform-plugin-sdk/v2/helper/resource"
	"github.com/hashicorp/terraform-plugin-sdk/v2/terraform"
)

type GenericResource struct{}

func defaultIgnores() []string {
	return []string{"ignore_casing", "ignore_missing_property", "schema_validation_enabled", "body", "locks", "output"}
}

var testCertRaw, _ = os.ReadFile(filepath.Join("testdata", "automation_certificate_test.pfx"))

var testCertBase64 = base64.StdEncoding.EncodeToString(testCertRaw)

func TestAccGenericResource_basic(t *testing.T) {
	data := acceptance.BuildTestData(t, "azapi_resource", "test")
	r := GenericResource{}

	data.ResourceTest(t, r, []resource.TestStep{
		{
			Config: r.basic(data),
			Check: resource.ComposeTestCheckFunc(
				check.That(data.ResourceName).ExistsInAzure(r),
			),
		},
		data.ImportStep(defaultIgnores()...),
	})
}

func TestAccGenericResource_invalidVersionUpdate(t *testing.T) {
	data := acceptance.BuildTestData(t, "azapi_resource", "test")
	r := GenericResource{}

	data.ResourceTest(t, r, []resource.TestStep{
		{
			Config: r.basic(data),
			Check: resource.ComposeTestCheckFunc(
				check.That(data.ResourceName).ExistsInAzure(r),
			),
		},
		data.ImportStep(defaultIgnores()...),
		{
			Config:      r.basicInvalidVersion(data),
			ExpectError: regexp.MustCompile("400 Bad Request"),
		},
		data.ImportStep(defaultIgnores()...),
		{
			Config:   r.basic(data),
			PlanOnly: true,
		},
	})
}

func TestAccGenericResource_requiresImport(t *testing.T) {
	data := acceptance.BuildTestData(t, "azapi_resource", "test")
	r := GenericResource{}

	data.ResourceTest(t, r, []resource.TestStep{
		{
			Config: r.basic(data),
			Check: resource.ComposeTestCheckFunc(
				check.That(data.ResourceName).ExistsInAzure(r),
			),
		},
		data.RequiresImportErrorStep(r.requiresImport),
	})
}

func TestAccGenericResource_importWithApiVersion(t *testing.T) {
	data := acceptance.BuildTestData(t, "azapi_resource", "test")
	r := GenericResource{}

	data.ResourceTest(t, r, []resource.TestStep{
		{
			Config: r.importWithApiVersion(data),
			Check: resource.ComposeTestCheckFunc(
				check.That(data.ResourceName).ExistsInAzure(r),
			),
		},
		{
			ResourceName:            data.ResourceName,
			ImportState:             true,
			ImportStateVerify:       true,
			ImportStateIdFunc:       r.ImportIdFunc,
			ImportStateVerifyIgnore: defaultIgnores(),
		},
	})
}

func TestAccGenericResource_complete(t *testing.T) {
	data := acceptance.BuildTestData(t, "azapi_resource", "test")
	r := GenericResource{}

	data.ResourceTest(t, r, []resource.TestStep{
		{
			Config: r.complete(data),
			Check: resource.ComposeTestCheckFunc(
				check.That(data.ResourceName).ExistsInAzure(r),
			),
		},
		data.ImportStep(defaultIgnores()...),
	})
}

func TestAccGenericResource_completeBody(t *testing.T) {
	data := acceptance.BuildTestData(t, "azapi_resource", "test")
	r := GenericResource{}

	// the identity block now is optional only, because framework doesn't allow computed+optional block, so the identity block couldn't be synced when it's set in the `body`
	importIgnores := []string{"identity.#", "identity.0.%", "identity.0.identity_ids.#", "identity.0.identity_ids.0", "identity.0.principal_id", "identity.0.tenant_id", "identity.0.type"}

	data.ResourceTest(t, r, []resource.TestStep{
		{
			Config: r.completeBody(data),
			Check: resource.ComposeTestCheckFunc(
				check.That(data.ResourceName).ExistsInAzure(r),
			),
		},
		data.ImportStep(append(importIgnores, defaultIgnores()...)...),
	})
}

func TestAccGenericResource_identity(t *testing.T) {
	data := acceptance.BuildTestData(t, "azapi_resource", "test")
	r := GenericResource{}

	data.ResourceTest(t, r, []resource.TestStep{
		{
			Config: r.identityNone(data),
			Check: resource.ComposeTestCheckFunc(
				check.That(data.ResourceName).ExistsInAzure(r),
			),
		},
		data.ImportStep(defaultIgnores()...),
		{
			Config: r.identityUserAssigned(data),
			Check: resource.ComposeTestCheckFunc(
				check.That(data.ResourceName).ExistsInAzure(r),
			),
		},
		data.ImportStep(defaultIgnores()...),
		{
			Config: r.identitySystemAssigned(data),
			Check: resource.ComposeTestCheckFunc(
				check.That(data.ResourceName).ExistsInAzure(r),
			),
		},
		data.ImportStep(defaultIgnores()...),
		{
			Config: r.complete(data),
			Check: resource.ComposeTestCheckFunc(
				check.That(data.ResourceName).ExistsInAzure(r),
			),
		},
		data.ImportStep(defaultIgnores()...),
	})
}

func TestAccGenericResource_defaultTags(t *testing.T) {
	data := acceptance.BuildTestData(t, "azapi_resource", "test")
	r := GenericResource{}

	data.ResourceTest(t, r, []resource.TestStep{
		{
			Config: r.defaultTag(data),
			Check: resource.ComposeTestCheckFunc(
				check.That(data.ResourceName).ExistsInAzure(r),
				check.That(data.ResourceName).Key("tags.key").HasValue("default"),
			),
		},
		data.ImportStep(defaultIgnores()...),
		{
			Config: r.defaultTagOverrideInBody(data),
			Check: resource.ComposeTestCheckFunc(
				check.That(data.ResourceName).ExistsInAzure(r),
				check.That(data.ResourceName).Key("tags.key").HasValue("override"),
			),
		},
		data.ImportStep(defaultIgnores()...),
		{
			Config: r.defaultTag(data),
			Check: resource.ComposeTestCheckFunc(
				check.That(data.ResourceName).ExistsInAzure(r),
				check.That(data.ResourceName).Key("tags.key").HasValue("default"),
			),
		},
		data.ImportStep(defaultIgnores()...),
		{
			Config: r.defaultTagOverrideInHcl(data),
			Check: resource.ComposeTestCheckFunc(
				check.That(data.ResourceName).ExistsInAzure(r),
				check.That(data.ResourceName).Key("tags.key").HasValue("override"),
			),
		},
		data.ImportStep(defaultIgnores()...),
	})
}

func TestAccGenericResource_defaultsNotApplicable(t *testing.T) {
	data := acceptance.BuildTestData(t, "azapi_resource", "test")
	r := GenericResource{}

	data.ResourceTest(t, r, []resource.TestStep{
		{
			Config: r.defaultsNotApplicable(data),
			Check: resource.ComposeTestCheckFunc(
				check.That(data.ResourceName).ExistsInAzure(r),
				check.That(data.ResourceName).Key("tags").DoesNotExist(),
				check.That(data.ResourceName).Key("location").DoesNotExist(),
			),
		},
		data.ImportStep(defaultIgnores()...),
	})
}

func TestAccGenericResource_defaultLocation(t *testing.T) {
	data := acceptance.BuildTestData(t, "azapi_resource", "test")
	r := GenericResource{}

	data.ResourceTest(t, r, []resource.TestStep{
		{
			Config: r.defaultLocation(data),
			Check: resource.ComposeTestCheckFunc(
				check.That(data.ResourceName).ExistsInAzure(r),
				check.That(data.ResourceName).Key("location").HasValue(location.Normalize(data.LocationPrimary)),
			),
		},
		data.ImportStep(defaultIgnores()...),
		{
			Config: r.defaultLocationOverrideInHcl(data),
			Check: resource.ComposeTestCheckFunc(
				check.That(data.ResourceName).ExistsInAzure(r),
				check.That(data.ResourceName).Key("location").HasValue(location.Normalize(data.LocationSecondary)),
			),
		},
		data.ImportStep(defaultIgnores()...),
	})
}

func TestAccGenericResource_defaultParentId(t *testing.T) {
	data := acceptance.BuildTestData(t, "azapi_resource", "test")
	r := GenericResource{}

	subscriptionId := os.Getenv("ARM_SUBSCRIPTION_ID")
	data.ResourceTest(t, r, []resource.TestStep{
		{
			Config: r.defaultParentId(data),
			Check: resource.ComposeTestCheckFunc(
				check.That(data.ResourceName).ExistsInAzure(r),
				check.That(data.ResourceName).Key("parent_id").HasValue(fmt.Sprintf("/subscriptions/%s", subscriptionId)),
			),
		},
		data.ImportStepWithImportStateIdFunc(r.ImportIdFunc, defaultIgnores()...),
	})
}

func TestAccGenericResource_defaultsNaming(t *testing.T) {
	data := acceptance.BuildTestData(t, "azapi_resource", "test")
	r := GenericResource{}

	data.ResourceTest(t, r, []resource.TestStep{
		{
			Config: r.defaultNaming(data),
			Check: resource.ComposeTestCheckFunc(
				check.That(data.ResourceName).ExistsInAzure(r),
				check.That(data.ResourceName).Key("name").HasValue("acctestdefaultNaming"),
			),
		},
		data.ImportStep(defaultIgnores()...),
		{
			Config: r.defaultNamingOverrideInHcl(data),
			Check: resource.ComposeTestCheckFunc(
				check.That(data.ResourceName).ExistsInAzure(r),
				check.That(data.ResourceName).Key("name").HasValue("hclNaming"),
			),
		},
		data.ImportStep(defaultIgnores()...),
	})
}

func TestAccGenericResource_subscriptionScope(t *testing.T) {
	data := acceptance.BuildTestData(t, "azapi_resource", "test")
	r := GenericResource{}

	data.ResourceTest(t, r, []resource.TestStep{
		{
			Config: r.subscriptionScope(data, os.Getenv("ARM_SUBSCRIPTION_ID")),
			Check: resource.ComposeTestCheckFunc(
				check.That(data.ResourceName).ExistsInAzure(r),
				check.That(data.ResourceName).Key("location").HasValue(location.Normalize(data.LocationPrimary)),
			),
		},
		data.ImportStepWithImportStateIdFunc(r.ImportIdFunc, defaultIgnores()...),
	})
}

func TestAccGenericResource_extensionScope(t *testing.T) {
	data := acceptance.BuildTestData(t, "azapi_resource", "test")
	r := GenericResource{}

	data.ResourceTest(t, r, []resource.TestStep{
		{
			Config: r.extensionScope(data),
			Check: resource.ComposeTestCheckFunc(
				check.That(data.ResourceName).ExistsInAzure(r),
			),
		},
		data.ImportStepWithImportStateIdFunc(r.ImportIdFunc, defaultIgnores()...),
	})
}

func TestAccGenericResource_ignoreMissingProperty(t *testing.T) {
	data := acceptance.BuildTestData(t, "azapi_resource", "test")
	r := GenericResource{}

	data.ResourceTest(t, r, []resource.TestStep{
		{
			Config: r.ignoreMissingProperty(data),
			Check: resource.ComposeTestCheckFunc(
				check.That(data.ResourceName).ExistsInAzure(r),
			),
		},
		data.ImportStepWithImportStateIdFunc(r.ImportIdFunc, defaultIgnores()...),
	})
}

func TestAccGenericResource_ignoreCasing(t *testing.T) {
	data := acceptance.BuildTestData(t, "azapi_resource", "test")
	r := GenericResource{}

	data.ResourceTest(t, r, []resource.TestStep{
		{
			Config: r.ignoreCasing(data),
			Check: resource.ComposeTestCheckFunc(
				check.That(data.ResourceName).ExistsInAzure(r),
			),
		},
		data.ImportStepWithImportStateIdFunc(r.ImportIdFunc, defaultIgnores()...),
	})
}

func TestAccGenericResource_deleteLROEndsWithNotFoundError(t *testing.T) {
	data := acceptance.BuildTestData(t, "azapi_resource", "test")
	r := GenericResource{}

	data.ResourceTest(t, r, []resource.TestStep{
		{
			Config: r.deleteLROEndsWithNotFoundError(data),
			Check: resource.ComposeTestCheckFunc(
				check.That(data.ResourceName).ExistsInAzure(r),
			),
		},
		data.ImportStepWithImportStateIdFunc(r.ImportIdFunc, defaultIgnores()...),
	})
}

func TestAccGenericResource_locks(t *testing.T) {
	data := acceptance.BuildTestData(t, "azapi_resource", "test")
	r := GenericResource{}

	data.ResourceTest(t, r, []resource.TestStep{
		{
			Config: r.locks(data),
			Check: resource.ComposeTestCheckFunc(
				check.That(data.ResourceName).ExistsInAzure(r),
			),
		},
		data.ImportStepWithImportStateIdFunc(r.ImportIdFunc, defaultIgnores()...),
	})
}

func TestAccGenericResource_secretsInAsterisks(t *testing.T) {
	data := acceptance.BuildTestData(t, "azapi_resource", "test")
	clientId := os.Getenv("ARM_CLIENT_ID")
	clientSecret := os.Getenv("ARM_CLIENT_SECRET")
	r := GenericResource{}
	data.ResourceTest(t, r, []resource.TestStep{
		{
			Config: r.secretsInAsterisks(data, clientId, clientSecret),
			Check: resource.ComposeTestCheckFunc(
				check.That(data.ResourceName).ExistsInAzure(r),
			),
		},
	})
}

func TestAccGenericResource_nonstandardLRO(t *testing.T) {
	t.Skip("This test is passing locally but failing in CI. Skipping for now.")
	data := acceptance.BuildTestData(t, "azapi_resource", "test")
	r := GenericResource{}
	data.ResourceTest(t, r, []resource.TestStep{
		{
			Config: r.nonstandardLRO(data),
			Check: resource.ComposeTestCheckFunc(
				check.That(data.ResourceName).ExistsInAzure(r),
			),
		},
	})
}

func TestAccGenericResource_nullLocation(t *testing.T) {
	data := acceptance.BuildTestData(t, "azapi_resource", "test")
	r := GenericResource{}
	data.ResourceTest(t, r, []resource.TestStep{
		{
			Config: r.nullLocation(data),
			Check: resource.ComposeTestCheckFunc(
				check.That(data.ResourceName).ExistsInAzure(r),
			),
		},
	})
}

func TestAccGenericResource_unknownName(t *testing.T) {
	data := acceptance.BuildTestData(t, "azapi_resource", "test")
	r := GenericResource{}
	data.ResourceTest(t, r, []resource.TestStep{
		{
			Config: r.unknownName(data),
			Check: resource.ComposeTestCheckFunc(
				check.That(data.ResourceName).ExistsInAzure(r),
			),
		},
	})
}

func TestAccGenericResource_timeouts(t *testing.T) {
	data := acceptance.BuildTestData(t, "azapi_resource", "test")
	r := GenericResource{}
	data.ResourceTest(t, r, []resource.TestStep{
		{
			Config: r.timeouts(data),
			Check: resource.ComposeTestCheckFunc(
				check.That(data.ResourceName).ExistsInAzure(r),
			),
		},
	})
}

func (GenericResource) Exists(ctx context.Context, client *clients.Client, state *terraform.InstanceState) (*bool, error) {
	resourceType := state.Attributes["type"]
	id, err := parse.ResourceIDWithResourceType(state.ID, resourceType)
	if err != nil {
		return nil, err
	}

	_, err = client.ResourceClient.Get(ctx, id.AzureResourceId, id.ApiVersion)
	if err == nil {
		b := true
		return &b, nil
	}
	if utils.ResponseErrorWasNotFound(err) {
		b := false
		return &b, nil
	}
	return nil, fmt.Errorf("checking for presence of existing %s: %+v", id, err)
}

func (GenericResource) ImportIdFunc(tfState *terraform.State) (string, error) {
	state := tfState.RootModule().Resources["azapi_resource.test"].Primary
	resourceType := state.Attributes["type"]
	id, err := parse.ResourceIDWithResourceType(state.ID, resourceType)
	if err != nil {
		return "", err
	}
	return fmt.Sprintf("%s?api-version=%s", id.AzureResourceId, id.ApiVersion), nil
}

func TestAccGenericResource_withRetry(t *testing.T) {
	data := acceptance.BuildTestData(t, "azapi_resource", "test")
	r := GenericResource{}

	data.ResourceTest(t, r, []resource.TestStep{
		{
			Config: r.withRetry(data),
			Check: resource.ComposeTestCheckFunc(
				check.That(data.ResourceName).ExistsInAzure(r),
			),
		},
	})
}

func (r GenericResource) basic(data acceptance.TestData) string {
	return fmt.Sprintf(`
%s

resource "azurerm_automation_account" "test" {
  name                = "acctest%[2]s"
  location            = azurerm_resource_group.test.location
  resource_group_name = azurerm_resource_group.test.name
  sku_name            = "Basic"
}

resource "azapi_resource" "test" {
  type      = "Microsoft.Automation/automationAccounts/certificates@2023-11-01"
  name      = "acctest%[2]s"
  parent_id = azurerm_automation_account.test.id

<<<<<<< HEAD
=======
  body = jsonencode({
    properties = {
      base64Value = "%[3]s"
    }
  })
}
`, r.template(data), data.RandomString, testCertBase64)
}

func (r GenericResource) withRetry(data acceptance.TestData) string {
	return fmt.Sprintf(`
%s

resource "azurerm_automation_account" "test" {
  name                = "acctest%[2]s"
  location            = azurerm_resource_group.test.location
  resource_group_name = azurerm_resource_group.test.name
  sku_name            = "Basic"
}

resource "azapi_resource" "test" {
  type      = "Microsoft.Automation/automationAccounts/certificates@2023-11-01"
  name      = "acctest%[2]s"
  parent_id = azurerm_automation_account.test.id

  retryable_errors = {
    error_message_regex = ["test error"]
  }

  body = jsonencode({
    properties = {
      base64Value = "%[3]s"
    }
  })
}
`, r.template(data), data.RandomString, testCertBase64)
}

func (r GenericResource) dynamicSchema(data acceptance.TestData) string {
	return fmt.Sprintf(`
%s

resource "azurerm_automation_account" "test" {
  name                = "acctest%[2]s"
  location            = azurerm_resource_group.test.location
  resource_group_name = azurerm_resource_group.test.name
  sku_name            = "Basic"
}

resource "azapi_resource" "test" {
  type      = "Microsoft.Automation/automationAccounts/certificates@2023-11-01"
  name      = "acctest%[2]s"
  parent_id = azurerm_automation_account.test.id

>>>>>>> 5a410391
  body = {
    properties = {
      base64Value = "%[3]s"
    }
  }
}
`, r.template(data), data.RandomString, testCertBase64)
}

func (r GenericResource) basicInvalidVersion(data acceptance.TestData) string {
	return fmt.Sprintf(`
%s

resource "azurerm_automation_account" "test" {
  name                = "acctest%[2]s"
  location            = azurerm_resource_group.test.location
  resource_group_name = azurerm_resource_group.test.name
  sku_name            = "Basic"
}

resource "azapi_resource" "test" {
  type                      = "Microsoft.Automation/automationAccounts/certificates@1999-01-01"
  name                      = "acctest%[2]s"
  parent_id                 = azurerm_automation_account.test.id
  schema_validation_enabled = false
  body = {
    properties = {
      base64Value = "%[3]s"
    }
  }
}
`, r.template(data), data.RandomString, testCertBase64)
}

func (r GenericResource) requiresImport(data acceptance.TestData) string {
	return fmt.Sprintf(`
%s

resource "azapi_resource" "import" {
  type      = azapi_resource.test.type
  name      = azapi_resource.test.name
  parent_id = azapi_resource.test.parent_id
  body = {
    properties = {
      base64Value = "%s"
    }
  }
}
`, r.basic(data), testCertBase64)
}

func (r GenericResource) importWithApiVersion(data acceptance.TestData) string {
	return fmt.Sprintf(`
%s

resource "azurerm_automation_account" "test" {
  name                = "acctest%[2]s"
  location            = azurerm_resource_group.test.location
  resource_group_name = azurerm_resource_group.test.name
  sku_name            = "Basic"
}

resource "azapi_resource" "test" {
  type      = "Microsoft.Automation/automationAccounts/certificates@2020-01-13-preview"
  name      = "acctest%[2]s"
  parent_id = azurerm_automation_account.test.id

  body = {
    properties = {
      base64Value = "%[3]s"
    }
  }
}
`, r.template(data), data.RandomString, testCertBase64)
}

func (r GenericResource) complete(data acceptance.TestData) string {
	return fmt.Sprintf(`
%s

resource "azurerm_user_assigned_identity" "test" {
  name                = "acctest%[2]s"
  resource_group_name = azurerm_resource_group.test.name
  location            = azurerm_resource_group.test.location
}

resource "azapi_resource" "test" {
  type      = "Microsoft.Automation/automationAccounts@2023-11-01"
  name      = "acctest%[2]s"
  parent_id = azurerm_resource_group.test.id

  location = "%[3]s"
  identity {
    type         = "SystemAssigned, UserAssigned"
    identity_ids = [azurerm_user_assigned_identity.test.id]
  }

  body = {
    properties = {
      sku = {
        name = "Basic"
      }
    }
  }

  tags = {
    "Key" = "Value"
  }
}
`, r.template(data), data.RandomString, data.LocationPrimary)
}

func (r GenericResource) completeJsonBody(data acceptance.TestData) string {
	return fmt.Sprintf(`
%s

provider "azapi" {
}

resource "azurerm_user_assigned_identity" "test" {
  name                = "acctest%[2]s"
  resource_group_name = azurerm_resource_group.test.name
  location            = azurerm_resource_group.test.location
}

resource "azapi_resource" "test" {
  name                      = "acctest%[2]s"
  parent_id                 = azurerm_resource_group.test.id
  type                      = "Microsoft.Automation/automationAccounts@2023-11-01"
  schema_validation_enabled = false
  body = jsonencode({
    location = azurerm_resource_group.test.location
    identity = {
      type = "SystemAssigned, UserAssigned"
      userAssignedIdentities = {
        (azurerm_user_assigned_identity.test.id) = {}
      }
    }
    properties = {
      sku = {
        name = "Basic"
      }
    }
    tags = {
      "Key" = "Value"
    }
  })
}
`, r.template(data), data.RandomString, data.LocationPrimary)
}

func (r GenericResource) completeBody(data acceptance.TestData) string {
	return fmt.Sprintf(`
%s

provider "azapi" {
}

resource "azurerm_user_assigned_identity" "test" {
  name                = "acctest%[2]s"
  resource_group_name = azurerm_resource_group.test.name
  location            = azurerm_resource_group.test.location
}

resource "azapi_resource" "test" {
  name                      = "acctest%[2]s"
  parent_id                 = azurerm_resource_group.test.id
  type                      = "Microsoft.Automation/automationAccounts@2023-11-01"
  schema_validation_enabled = false
  body = {
    location = azurerm_resource_group.test.location
    identity = {
      type = "SystemAssigned, UserAssigned"
      userAssignedIdentities = {
        (azurerm_user_assigned_identity.test.id) = {}
      }
    }
    properties = {
      sku = {
        name = "Basic"
      }
    }
    tags = {
      "Key" = "Value"
    }
  }
}
`, r.template(data), data.RandomString, data.LocationPrimary)
}

func (r GenericResource) identityNone(data acceptance.TestData) string {
	return fmt.Sprintf(`
%s

resource "azapi_resource" "test" {
  type      = "Microsoft.Automation/automationAccounts@2023-11-01"
  name      = "acctest%[2]s"
  parent_id = azurerm_resource_group.test.id

  location = "%[3]s"

  body = {
    properties = {
      sku = {
        name = "Basic"
      }
    }
  }
}
`, r.template(data), data.RandomString, data.LocationPrimary)
}

func (r GenericResource) identitySystemAssigned(data acceptance.TestData) string {
	return fmt.Sprintf(`
%s

resource "azapi_resource" "test" {
  type      = "Microsoft.Automation/automationAccounts@2023-11-01"
  name      = "acctest%[2]s"
  parent_id = azurerm_resource_group.test.id

  location = "%[3]s"
  identity {
    type = "SystemAssigned"
  }
  body = {
    properties = {
      sku = {
        name = "Basic"
      }
    }
  }
}
`, r.template(data), data.RandomString, data.LocationPrimary)
}

func (r GenericResource) identityUserAssigned(data acceptance.TestData) string {
	return fmt.Sprintf(`
%s

resource "azurerm_user_assigned_identity" "test" {
  name                = "acctest%[2]s"
  resource_group_name = azurerm_resource_group.test.name
  location            = azurerm_resource_group.test.location
}

resource "azapi_resource" "test" {
  type      = "Microsoft.Automation/automationAccounts@2023-11-01"
  name      = "acctest%[2]s"
  parent_id = azurerm_resource_group.test.id

  location = "%[3]s"
  identity {
    type         = "UserAssigned"
    identity_ids = [azurerm_user_assigned_identity.test.id]
  }

  body = {
    properties = {
      sku = {
        name = "Basic"
      }
    }
  }

  tags = {
    "Key" = "Value"
  }
}
`, r.template(data), data.RandomString, data.LocationPrimary)
}

func (r GenericResource) defaultTag(data acceptance.TestData) string {
	return fmt.Sprintf(`
%s
provider "azapi" {
  default_tags = {
    key = "default"
  }
}

resource "azapi_resource" "test" {
  type      = "Microsoft.Automation/automationAccounts@2023-11-01"
  name      = "acctest%[2]s"
  parent_id = azurerm_resource_group.test.id

  location = azurerm_resource_group.test.location
  identity {
    type = "SystemAssigned"
  }

  body = {
    properties = {
      sku = {
        name = "Basic"
      }
    }
  }

}
`, r.template(data), data.RandomString, data.LocationPrimary)
}

func (r GenericResource) defaultTagOverrideInBody(data acceptance.TestData) string {
	return fmt.Sprintf(`
%s
provider "azapi" {
  default_tags = {
    key = "default"
  }
}

resource "azapi_resource" "test" {
  type      = "Microsoft.Automation/automationAccounts@2023-11-01"
  name      = "acctest%[2]s"
  parent_id = azurerm_resource_group.test.id

  location = azurerm_resource_group.test.location
  identity {
    type = "SystemAssigned"
  }

  body = {
    properties = {
      sku = {
        name = "Basic"
      }
    }
    tags = {
      key = "override"
    }
  }

}
`, r.template(data), data.RandomString, data.LocationPrimary)
}

func (r GenericResource) defaultTagOverrideInHcl(data acceptance.TestData) string {
	return fmt.Sprintf(`
%s
provider "azapi" {
  default_tags = {
    key = "default"
  }
}

resource "azapi_resource" "test" {
  type      = "Microsoft.Automation/automationAccounts@2023-11-01"
  name      = "acctest%[2]s"
  parent_id = azurerm_resource_group.test.id

  location = azurerm_resource_group.test.location
  identity {
    type = "SystemAssigned"
  }

  body = {
    properties = {
      sku = {
        name = "Basic"
      }
    }
  }

  tags = {
    key = "override"
  }
}
`, r.template(data), data.RandomString, data.LocationPrimary)
}

func (r GenericResource) defaultLocation(data acceptance.TestData) string {
	return fmt.Sprintf(`
%s
provider "azapi" {
  default_location = "%[3]s"
}

resource "azapi_resource" "test" {
  type      = "Microsoft.Automation/automationAccounts@2023-11-01"
  name      = "acctest%[2]s"
  parent_id = azurerm_resource_group.test.id

  identity {
    type = "SystemAssigned"
  }

  body = {
    properties = {
      sku = {
        name = "Basic"
      }
    }
  }
}
`, r.template(data), data.RandomString, data.LocationPrimary)
}

func (r GenericResource) defaultLocationOverrideInHcl(data acceptance.TestData) string {
	return fmt.Sprintf(`
%s
provider "azapi" {
  default_location = "%[3]s"
}

resource "azapi_resource" "test" {
  type      = "Microsoft.Automation/automationAccounts@2023-11-01"
  name      = "acctest%[2]s"
  parent_id = azurerm_resource_group.test.id

  location = "%[4]s"
  identity {
    type = "SystemAssigned"
  }

  body = {
    properties = {
      sku = {
        name = "Basic"
      }
    }
    tags = {
      key = "override"
    }
  }

}
`, r.template(data), data.RandomString, data.LocationPrimary, data.LocationSecondary)
}

func (r GenericResource) defaultParentId(data acceptance.TestData) string {
	return fmt.Sprintf(`
provider "azapi" {
}

resource "azapi_resource" "test" {
  type     = "Microsoft.Resources/resourceGroups@2023-07-01"
  name     = "acctest-%[2]d"
  location = "%[1]s"
}
`, data.LocationPrimary, data.RandomInteger)
}

func (r GenericResource) defaultNaming(data acceptance.TestData) string {
	return fmt.Sprintf(`
%s
provider "azapi" {
  default_name = "acctestdefaultNaming"
}

resource "azapi_resource" "test" {
  type      = "Microsoft.Automation/automationAccounts@2023-11-01"
  parent_id = azurerm_resource_group.test.id

  location = azurerm_resource_group.test.location
  body = {
    properties = {
      sku = {
        name = "Basic"
      }
    }
  }
}
`, r.template(data))
}

func (r GenericResource) defaultNamingOverrideInHcl(data acceptance.TestData) string {
	return fmt.Sprintf(`
%s
provider "azapi" {
  default_name = "acctestdefaultNaming"
}

resource "azapi_resource" "test" {
  type      = "Microsoft.Automation/automationAccounts@2023-11-01"
  name      = "hclNaming"
  parent_id = azurerm_resource_group.test.id

  location = azurerm_resource_group.test.location
  body = {
    properties = {
      sku = {
        name = "Basic"
      }
    }
  }
}
`, r.template(data))
}

func (r GenericResource) defaultsNotApplicable(data acceptance.TestData) string {
	return fmt.Sprintf(`
%s

provider "azapi" {
  default_tags = {
    key = "default"
  }
  default_location = "%[3]s"
}

resource "azurerm_automation_account" "test" {
  name                = "acctest%[2]s"
  location            = azurerm_resource_group.test.location
  resource_group_name = azurerm_resource_group.test.name
  sku_name            = "Basic"
}

resource "azapi_resource" "test" {
  type      = "Microsoft.Automation/automationAccounts/certificates@2023-11-01"
  name      = "acctest%[2]s"
  parent_id = azurerm_automation_account.test.id

  body = {
    properties = {
      base64Value = "%[4]s"
    }
  }
}
`, r.template(data), data.RandomString, data.LocationPrimary, testCertBase64)
}

func (GenericResource) subscriptionScope(data acceptance.TestData, subscriptionId string) string {
	return fmt.Sprintf(`
provider "azurerm" {
  features {}
}

resource "azapi_resource" "test" {
  type      = "Microsoft.Resources/resourceGroups@2023-07-01"
  name      = "acctestRG-%[1]d"
  parent_id = "/subscriptions/%[2]s"

  location = "%[3]s"
}
`, data.RandomInteger, subscriptionId, data.LocationPrimary)
}

// nolint staticcheck
func (r GenericResource) extensionScope(data acceptance.TestData) string {
	return fmt.Sprintf(`
%[1]s

resource "azapi_resource" "workspace" {
  type      = "Microsoft.OperationalInsights/workspaces@2022-10-01"
  parent_id = azurerm_resource_group.test.id
  name      = "acctest-oi-%[2]d"
  location  = azurerm_resource_group.test.location
  body = {
    properties = {
      features = {
        disableLocalAuth                            = false
        enableLogAccessUsingOnlyResourcePermissions = true
      }
      publicNetworkAccessForIngestion = "Enabled"
      publicNetworkAccessForQuery     = "Enabled"
      retentionInDays                 = 30
      sku = {
        name = "PerGB2018"
      }
      workspaceCapping = {
        dailyQuotaGb = -1
      }
    }
  }
}

resource "azapi_resource" "onboardingState" {
  type      = "Microsoft.SecurityInsights/onboardingStates@2022-11-01"
  parent_id = azapi_resource.workspace.id
  name      = "default"
  body = {
    properties = {
      customerManagedKey = false
    }
  }
}

resource "azapi_resource" "test" {
  type      = "Microsoft.SecurityInsights/watchlists@2022-11-01"
  parent_id = azapi_resource.workspace.id
  name      = "acctest-wl-%[2]d"
  body = {
    properties = {
      displayName    = "test"
      itemsSearchKey = "k1"
      provider       = "Microsoft"
      source         = ""
    }
  }
  depends_on = [azapi_resource.onboardingState]
}
`, r.template(data), data.RandomInteger)
}

func (r GenericResource) ignoreMissingProperty(data acceptance.TestData) string {
	return fmt.Sprintf(`
%[1]s

resource "azurerm_storage_account" "test" {
  name                     = "acctestsa%[3]s"
  resource_group_name      = azurerm_resource_group.test.name
  location                 = azurerm_resource_group.test.location
  account_tier             = "Standard"
  account_replication_type = "GRS"
}

resource "azurerm_spring_cloud_service" "test" {
  name                = "acctest-sc-%[2]d"
  location            = azurerm_resource_group.test.location
  resource_group_name = azurerm_resource_group.test.name
}

resource "azapi_resource" "test" {
  type      = "Microsoft.AppPlatform/spring/storages@2023-12-01"
  name      = "acctest-ss-%[2]d"
  parent_id = azurerm_spring_cloud_service.test.id

  body = {
    properties = {
      accountKey  = azurerm_storage_account.test.primary_access_key
      accountName = azurerm_storage_account.test.name
      storageType = "StorageAccount"
    }
  }

  ignore_missing_property = true
}
`, r.template(data), data.RandomInteger, data.RandomString)
}

func (r GenericResource) ignoreCasing(data acceptance.TestData) string {
	return fmt.Sprintf(`
%[1]s

resource "azurerm_storage_account" "test" {
  name                     = "acctestsa%[3]s"
  resource_group_name      = azurerm_resource_group.test.name
  location                 = azurerm_resource_group.test.location
  account_tier             = "Standard"
  account_replication_type = "GRS"
}

resource "azurerm_spring_cloud_service" "test" {
  name                = "acctest-sc-%[2]d"
  location            = azurerm_resource_group.test.location
  resource_group_name = azurerm_resource_group.test.name
}

resource "azapi_resource" "test" {
  type      = "Microsoft.AppPlatform/spring/storages@2024-05-01-preview"
  name      = "acctest-ss-%[2]d"
  parent_id = azurerm_spring_cloud_service.test.id

  body = {
    properties = {
      accountKey  = azurerm_storage_account.test.primary_access_key
      accountName = azurerm_storage_account.test.name
      storageType = "storageaccount"
    }
  }

  schema_validation_enabled = false
  ignore_casing             = true
  ignore_missing_property   = true
}
`, r.template(data), data.RandomInteger, data.RandomString)
}

func (r GenericResource) deleteLROEndsWithNotFoundError(data acceptance.TestData) string {
	return fmt.Sprintf(`
%[1]s

resource "azapi_resource" "test" {
  type      = "Microsoft.ServiceBus/namespaces@2022-10-01-preview"
  name      = "acctest-sb-%[2]d"
  parent_id = azurerm_resource_group.test.id
  location  = azurerm_resource_group.test.location
  body = {
    sku = {
      name = "Premium"
    }
  }
}

`, r.template(data), data.RandomInteger, data.RandomString)
}

func (r GenericResource) locks(data acceptance.TestData) string {
	return fmt.Sprintf(`
%[1]s


resource "azurerm_route_table" "test" {
  name                = "acctestrt%[2]d"
  location            = azurerm_resource_group.test.location
  resource_group_name = azurerm_resource_group.test.name
}

resource "azapi_resource" "test" {
  type      = "Microsoft.Network/routeTables/routes@2023-09-01"
  name      = "first%[2]d"
  parent_id = azurerm_route_table.test.id
  body = {
    properties = {
      nextHopType   = "VnetLocal"
      addressPrefix = "10.1.0.0/16"
    }
  }

  locks = [azurerm_route_table.test.id, azurerm_resource_group.test.id]
}

resource "azapi_resource" "test2" {
  type      = "Microsoft.Network/routeTables/routes@2023-09-01"
  name      = "second%[2]d"
  parent_id = azurerm_route_table.test.id
  body = {
    properties = {
      nextHopType   = "VnetLocal"
      addressPrefix = "10.3.0.0/16"
    }
  }

  locks = [azurerm_route_table.test.id, azurerm_resource_group.test.id]
}
`, r.template(data), data.RandomInteger, data.RandomString)
}

func (r GenericResource) secretsInAsterisks(data acceptance.TestData, clientId, clientSecret string) string {
	return fmt.Sprintf(`
%[1]s

data "azurerm_client_config" "current" {
}

resource "azurerm_spring_cloud_service" "test" {
  name                = "acctest-sc-%[2]d"
  location            = azurerm_resource_group.test.location
  resource_group_name = azurerm_resource_group.test.name
  sku_name            = "E0"
}

resource "azurerm_spring_cloud_gateway" "test" {
  name                    = "default"
  spring_cloud_service_id = azurerm_spring_cloud_service.test.id
}

resource "azapi_resource" "test" {
  type      = "Microsoft.AppPlatform/Spring/apiPortals@2022-12-01"
  parent_id = azurerm_spring_cloud_service.test.id
  name      = "default"
  body = {
    properties = {
      gatewayIds = [azurerm_spring_cloud_gateway.test.id]
      httpsOnly  = false
      public     = false
      ssoProperties = {
        clientId     = "%[4]s"
        clientSecret = "%[5]s"
        issuerUri    = "https://login.microsoftonline.com/${data.azurerm_client_config.current.tenant_id}/v2.0"
        scope        = ["read"]
      }
    }
  }
  ignore_casing = true
}
`, r.template(data), data.RandomInteger, data.RandomString, clientId, clientSecret)
}

func (r GenericResource) nonstandardLRO(data acceptance.TestData) string {
	return fmt.Sprintf(`
%[1]s

resource "azurerm_storage_account" "test" {
  name                     = "acctestsa%[2]s"
  resource_group_name      = azurerm_resource_group.test.name
  location                 = azurerm_resource_group.test.location
  account_tier             = "Standard"
  account_replication_type = "LRS"
}

resource "azurerm_storage_container" "test" {
  name                 = "acctestsc%[2]s"
  storage_account_name = azurerm_storage_account.test.name
}


resource "azapi_resource" "test" {
  type      = "Microsoft.CostManagement/exports@2022-10-01"
  name      = "acctest%[2]s"
  parent_id = azurerm_resource_group.test.id
  body = {
    properties = {
      schedule = {
        recurrence = "Monthly"
        recurrencePeriod = {
          from = "2030-12-29T00:00:00Z"
          to   = "2030-12-30T00:00:00Z"
        }
        status = "Inactive"
      }
      definition = {
        timeframe = "TheLastMonth"
        type      = "Usage"

      }
      format = "Csv"
      deliveryInfo = {
        destination = {
          rootFolderPath = "test"
          container      = azurerm_storage_container.test.name
          resourceId     = azurerm_storage_account.test.id
        }
      }
    }
  }
}
`, r.template(data), data.RandomString)
}

func (r GenericResource) nullLocation(data acceptance.TestData) string {
	return fmt.Sprintf(`
%[1]s

data "azurerm_client_config" "current" {}

resource "azurerm_application_insights" "test" {
  name                = "accappinsights%[2]s"
  location            = azurerm_resource_group.test.location
  resource_group_name = azurerm_resource_group.test.name
  application_type    = "web"
}

resource "azurerm_key_vault" "test" {
  name                = "acckeyvault%[2]s"
  location            = azurerm_resource_group.test.location
  resource_group_name = azurerm_resource_group.test.name
  tenant_id           = data.azurerm_client_config.current.tenant_id
  sku_name            = "premium"
}

resource "azurerm_storage_account" "test" {
  name                     = "acctestsa%[2]s"
  location                 = azurerm_resource_group.test.location
  resource_group_name      = azurerm_resource_group.test.name
  account_tier             = "Standard"
  account_replication_type = "GRS"
}

resource "azurerm_machine_learning_workspace" "test" {
  name                    = "acctestmlws%[2]s"
  location                = azurerm_resource_group.test.location
  resource_group_name     = azurerm_resource_group.test.name
  application_insights_id = azurerm_application_insights.test.id
  key_vault_id            = azurerm_key_vault.test.id
  storage_account_id      = azurerm_storage_account.test.id

  identity {
    type = "SystemAssigned"
  }
  public_network_access_enabled = true
  managed_network {
    isolation_mode = "AllowOnlyApprovedOutbound"
  }
}

resource "azapi_resource" "test" {
  type      = "Microsoft.MachineLearningServices/workspaces/outboundRules@2023-10-01"
  name      = "acctest%[2]s"
  parent_id = azurerm_machine_learning_workspace.test.id
  body = {
    properties = {
      category    = "UserDefined"
      status      = "Active"
      type        = "FQDN"
      destination = "example.org"
    }
  }
  locks = [azurerm_machine_learning_workspace.test.id]
}
`, r.template(data), data.RandomString)
}

func (r GenericResource) unknownName(data acceptance.TestData) string {
	return fmt.Sprintf(`
%[1]s

data "azurerm_client_config" "current" {}

resource "random_string" "suffix" {
  length  = 3
  special = false
  upper   = false
}

resource "azapi_resource" "test" {
  type      = "Microsoft.KeyVault/vaults@2023-07-01"
  parent_id = azurerm_resource_group.test.id
  name      = "acctest${random_string.suffix.result}"
  location  = azurerm_resource_group.test.location
  body = {
    properties = {
      accessPolicies = [
      ]
      createMode                   = "default"
      enableRbacAuthorization      = false
      enableSoftDelete             = true
      enabledForDeployment         = false
      enabledForDiskEncryption     = false
      enabledForTemplateDeployment = false
      publicNetworkAccess          = "Enabled"
      sku = {
        family = "A"
        name   = "standard"
      }
      softDeleteRetentionInDays = 7
      tenantId                  = data.azurerm_client_config.current.tenant_id
    }
  }
}
`, r.template(data))
}

func (r GenericResource) timeouts(data acceptance.TestData) string {
	return fmt.Sprintf(`
%s

resource "azapi_resource" "test" {
  type      = "Microsoft.Automation/automationAccounts@2023-11-01"
  name      = "acctest%[2]s"
  parent_id = azurerm_resource_group.test.id
  location  = azurerm_resource_group.test.location
  body = {
    properties = {
      sku = {
        name = "Basic"
      }
    }
  }
  timeouts {
    create = "10m"
    update = "10m"
    delete = "10m"
    read   = "10m"
  }
}
`, r.template(data), data.RandomString)
}

func (GenericResource) template(data acceptance.TestData) string {
	return fmt.Sprintf(`
provider "azurerm" {
  features {
    resource_group {
      prevent_deletion_if_contains_resources = false
    }
    key_vault {
      purge_soft_delete_on_destroy       = false
      purge_soft_deleted_keys_on_destroy = false
    }
  }
}

resource "azurerm_resource_group" "test" {
  name     = "acctestRG-%[1]d"
  location = "%[2]s"
}
`, data.RandomInteger, data.LocationPrimary, data.RandomString)
}<|MERGE_RESOLUTION|>--- conflicted
+++ resolved
@@ -513,8 +513,6 @@
   name      = "acctest%[2]s"
   parent_id = azurerm_automation_account.test.id
 
-<<<<<<< HEAD
-=======
   body = jsonencode({
     properties = {
       base64Value = "%[3]s"
@@ -569,7 +567,6 @@
   name      = "acctest%[2]s"
   parent_id = azurerm_automation_account.test.id
 
->>>>>>> 5a410391
   body = {
     properties = {
       base64Value = "%[3]s"
