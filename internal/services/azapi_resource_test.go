--- conflicted
+++ resolved
@@ -2663,7 +2663,6 @@
 `, r.template(data), data.RandomString, apiVersion)
 }
 
-<<<<<<< HEAD
 func (r GenericResource) automationAccountCompleteStrictChangeDetection(data acceptance.TestData, apiVersion string) string {
 	return fmt.Sprintf(`
 %s
@@ -2672,12 +2671,6 @@
   enable_strict_change_detection = true
 }
 
-=======
-func (r GenericResource) automationAccountCompleteWithNullPropertiesSetup(data acceptance.TestData, apiVersion string) string {
-	return fmt.Sprintf(`
-%s
-
->>>>>>> 3465f5c5
 resource "azapi_resource" "test" {
   type      = "Microsoft.Automation/automationAccounts@%[3]s"
   name      = "acctest%[2]s"
@@ -2704,14 +2697,11 @@
       }
     }
   }
-<<<<<<< HEAD
-=======
-  ignore_null_property = true
 }
 `, r.template(data), data.RandomString, apiVersion)
 }
 
-func (r GenericResource) automationAccountCompleteWithNullProperties(data acceptance.TestData, apiVersion string) string {
+func (r GenericResource) automationAccountCompleteWithNullPropertiesSetup(data acceptance.TestData, apiVersion string) string {
 	return fmt.Sprintf(`
 %s
 
@@ -2726,6 +2716,41 @@
   }
   body = {
     properties = {
+      disableLocalAuth = false
+      encryption = {
+        identity = {
+          userAssignedIdentity = null
+        }
+        keySource = "Microsoft.Automation"
+      }
+      publicNetworkAccess = true
+      sku = {
+        capacity = null
+        family   = null
+        name     = "Basic"
+      }
+    }
+  }
+  ignore_null_property = true
+}
+`, r.template(data), data.RandomString, apiVersion)
+}
+
+func (r GenericResource) automationAccountCompleteWithNullProperties(data acceptance.TestData, apiVersion string) string {
+	return fmt.Sprintf(`
+%s
+
+resource "azapi_resource" "test" {
+  type      = "Microsoft.Automation/automationAccounts@%[3]s"
+  name      = "acctest%[2]s"
+  parent_id = azapi_resource.resourceGroup.id
+  location  = azapi_resource.resourceGroup.location
+  identity {
+    identity_ids = []
+    type         = "SystemAssigned"
+  }
+  body = {
+    properties = {
       disableLocalAuth    = false
       encryption          = null
       publicNetworkAccess = null
@@ -2737,7 +2762,6 @@
     }
   }
   ignore_null_property = true
->>>>>>> 3465f5c5
 }
 `, r.template(data), data.RandomString, apiVersion)
 }
