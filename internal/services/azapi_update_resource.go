package services

import (
	"context"
	"encoding/json"
	"fmt"
	"time"

	"github.com/Azure/terraform-provider-azapi/internal/clients"
	"github.com/Azure/terraform-provider-azapi/internal/docstrings"
	"github.com/Azure/terraform-provider-azapi/internal/locks"
	"github.com/Azure/terraform-provider-azapi/internal/retry"
	"github.com/Azure/terraform-provider-azapi/internal/services/defaults"
	"github.com/Azure/terraform-provider-azapi/internal/services/dynamic"
	"github.com/Azure/terraform-provider-azapi/internal/services/migration"
	"github.com/Azure/terraform-provider-azapi/internal/services/myplanmodifier"
	"github.com/Azure/terraform-provider-azapi/internal/services/myvalidator"
	"github.com/Azure/terraform-provider-azapi/internal/services/parse"
	"github.com/Azure/terraform-provider-azapi/utils"
	"github.com/hashicorp/terraform-plugin-framework-timeouts/resource/timeouts"
	"github.com/hashicorp/terraform-plugin-framework-validators/listvalidator"
	"github.com/hashicorp/terraform-plugin-framework/diag"
	"github.com/hashicorp/terraform-plugin-framework/resource"
	"github.com/hashicorp/terraform-plugin-framework/resource/schema"
	"github.com/hashicorp/terraform-plugin-framework/resource/schema/planmodifier"
	"github.com/hashicorp/terraform-plugin-framework/resource/schema/stringplanmodifier"
	"github.com/hashicorp/terraform-plugin-framework/schema/validator"
	"github.com/hashicorp/terraform-plugin-framework/tfsdk"
	"github.com/hashicorp/terraform-plugin-framework/types"
	"github.com/hashicorp/terraform-plugin-framework/types/basetypes"
	"github.com/hashicorp/terraform-plugin-log/tflog"
)

type AzapiUpdateResourceModel struct {
<<<<<<< HEAD
	ID                    types.String   `tfsdk:"id"`
	Name                  types.String   `tfsdk:"name"`
	ParentID              types.String   `tfsdk:"parent_id"`
	ResourceID            types.String   `tfsdk:"resource_id"`
	Type                  types.String   `tfsdk:"type"`
	Body                  types.Dynamic  `tfsdk:"body"`
	IgnoreCasing          types.Bool     `tfsdk:"ignore_casing"`
	IgnoreMissingProperty types.Bool     `tfsdk:"ignore_missing_property"`
	ResponseExportValues  types.List     `tfsdk:"response_export_values"`
	Locks                 types.List     `tfsdk:"locks"`
	Output                types.Dynamic  `tfsdk:"output"`
	Timeouts              timeouts.Value `tfsdk:"timeouts"`
=======
	ID                    types.String     `tfsdk:"id"`
	Name                  types.String     `tfsdk:"name"`
	ParentID              types.String     `tfsdk:"parent_id"`
	ResourceID            types.String     `tfsdk:"resource_id"`
	Type                  types.String     `tfsdk:"type"`
	Body                  types.Dynamic    `tfsdk:"body"`
	IgnoreCasing          types.Bool       `tfsdk:"ignore_casing"`
	IgnoreBodyChanges     types.List       `tfsdk:"ignore_body_changes"`
	IgnoreMissingProperty types.Bool       `tfsdk:"ignore_missing_property"`
	ResponseExportValues  types.List       `tfsdk:"response_export_values"`
	Locks                 types.List       `tfsdk:"locks"`
	Output                types.Dynamic    `tfsdk:"output"`
	Timeouts              timeouts.Value   `tfsdk:"timeouts"`
	Retry                 retry.RetryValue `tfsdk:"retry"`
>>>>>>> 5a410391
}

type AzapiUpdateResource struct {
	ProviderData *clients.Client
}

var _ resource.Resource = &AzapiUpdateResource{}
var _ resource.ResourceWithConfigure = &AzapiUpdateResource{}
var _ resource.ResourceWithValidateConfig = &AzapiUpdateResource{}
var _ resource.ResourceWithModifyPlan = &AzapiUpdateResource{}
var _ resource.ResourceWithUpgradeState = &AzapiUpdateResource{}

func (r *AzapiUpdateResource) Configure(ctx context.Context, request resource.ConfigureRequest, response *resource.ConfigureResponse) {
	if v, ok := request.ProviderData.(*clients.Client); ok {
		r.ProviderData = v
	}
}

func (r *AzapiUpdateResource) Metadata(ctx context.Context, request resource.MetadataRequest, response *resource.MetadataResponse) {
	response.TypeName = request.ProviderTypeName + "_update_resource"
}

func (r *AzapiUpdateResource) UpgradeState(ctx context.Context) map[int64]resource.StateUpgrader {
	return map[int64]resource.StateUpgrader{
		0: migration.AzapiUpdateResourceMigrationV0ToV1(ctx),
		1: migration.AzapiUpdateResourceMigrationV1ToV2(ctx),
	}
}

func (r *AzapiUpdateResource) Schema(ctx context.Context, request resource.SchemaRequest, response *resource.SchemaResponse) {
	response.Schema = schema.Schema{
		MarkdownDescription: "This resource can manage a subset of any existing Azure resource manager resource's properties.\n\n" +
			"-> **Note** This resource is used to add or modify properties on an existing resource. When delete `azapi_update_resource`, no operation will be performed, and these properties will stay unchanged. If you want to restore the modified properties to some values, you must apply the restored properties before deleting.",
		Description: "This resource can manage a subset of any existing Azure resource manager resource's properties.",
		Attributes: map[string]schema.Attribute{
			"id": schema.StringAttribute{
				Computed: true,
				PlanModifiers: []planmodifier.String{
					stringplanmodifier.UseStateForUnknown(),
				},
				MarkdownDescription: docstrings.ID(),
			},

			"name": schema.StringAttribute{
				Optional: true,
				Computed: true,
				PlanModifiers: []planmodifier.String{
					stringplanmodifier.RequiresReplace(),
					stringplanmodifier.UseStateForUnknown(),
				},
				Validators: []validator.String{
					myvalidator.StringIsNotEmpty(),
				},
				MarkdownDescription: "Specifies the name of the Azure resource. Changing this forces a new resource to be created.",
			},

			"parent_id": schema.StringAttribute{
				Optional: true,
				Computed: true,
				PlanModifiers: []planmodifier.String{
					stringplanmodifier.RequiresReplace(),
					stringplanmodifier.UseStateForUnknown(),
				},
				Validators: []validator.String{
					myvalidator.StringIsResourceID(),
				},
				MarkdownDescription: docstrings.ParentID(),
			},

			"resource_id": schema.StringAttribute{
				Optional: true,
				Computed: true,
				PlanModifiers: []planmodifier.String{
					stringplanmodifier.RequiresReplace(),
					stringplanmodifier.UseStateForUnknown(),
				},
				Validators: []validator.String{
					myvalidator.StringIsResourceID(),
				},
				MarkdownDescription: "The ID of an existing Azure source.",
			},

			"type": schema.StringAttribute{
				Required: true,
				Validators: []validator.String{
					myvalidator.StringIsResourceType(),
				},
				MarkdownDescription: docstrings.Type(),
			},

			// The body attribute is a dynamic attribute that only allows users to specify the resource body as an HCL object
			"body": schema.DynamicAttribute{
				Optional: true,
				PlanModifiers: []planmodifier.Dynamic{
<<<<<<< HEAD
					myplanmodifier.DynamicUseStateWhen(dynamic.SemanticallyEqual),
=======
					myplanmodifier.DynamicUseStateWhen(bodySemanticallyEqual),
				},
				MarkdownDescription: docstrings.Body(),
			},

			"ignore_body_changes": schema.ListAttribute{
				ElementType: types.StringType,
				Optional:    true,
				Validators: []validator.List{
					listvalidator.ValueStringsAre(myvalidator.StringIsNotEmpty()),
>>>>>>> 5a410391
				},
			},

			"ignore_casing": schema.BoolAttribute{
				Optional:            true,
				Computed:            true,
				Default:             defaults.BoolDefault(false),
				MarkdownDescription: docstrings.IgnoreCasing(),
			},

			"ignore_missing_property": schema.BoolAttribute{
				Optional:            true,
				Computed:            true,
				Default:             defaults.BoolDefault(true),
				MarkdownDescription: docstrings.IgnoreMissingProperty(),
			},

			"response_export_values": schema.ListAttribute{
				ElementType: types.StringType,
				Optional:    true,
				Validators: []validator.List{
					listvalidator.ValueStringsAre(myvalidator.StringIsNotEmpty()),
				},
				MarkdownDescription: docstrings.ResponseExportValues(),
			},

			"locks": schema.ListAttribute{
				ElementType: types.StringType,
				Optional:    true,
				Validators: []validator.List{
					listvalidator.ValueStringsAre(myvalidator.StringIsNotEmpty()),
				},
				MarkdownDescription: docstrings.Locks(),
			},

			"output": schema.DynamicAttribute{
				Computed:            true,
				MarkdownDescription: docstrings.Output("azapi_update_resource"),
			},

			"retry": retry.SingleNestedAttribute(ctx),
		},

		Blocks: map[string]schema.Block{
			"timeouts": timeouts.Block(ctx, timeouts.Opts{
				Create: true,
				Update: true,
				Read:   true,
				Delete: true,
			}),
		},

		Version: 2,
	}
}

func (r *AzapiUpdateResource) ValidateConfig(ctx context.Context, request resource.ValidateConfigRequest, response *resource.ValidateConfigResponse) {
	var config *AzapiUpdateResourceModel
	if response.Diagnostics.Append(request.Config.Get(ctx, &config)...); response.Diagnostics.HasError() {
		return
	}

	if config == nil {
		return
	}

	if config.Name.IsNull() && !config.ParentID.IsNull() {
		response.Diagnostics.AddError("Invalid configuration", `The argument "name" is required when the argument "parent_id" is set`)
	}
	if !config.Name.IsNull() && config.ParentID.IsNull() {
		response.Diagnostics.AddError("Invalid configuration", `The argument "parent_id" is required when the argument "name" is set`)
	}
	if config.Name.IsNull() && config.ResourceID.IsNull() {
		response.Diagnostics.AddError("Invalid configuration", `One of the arguments "name" or "resource_id" must be set`)
	}
	if !config.Name.IsNull() && !config.ResourceID.IsNull() {
		response.Diagnostics.AddError("Invalid configuration", `Only one of the arguments "name" or "resource_id" can be set`)
	}
	if response.Diagnostics.HasError() {
		return
	}

	if name := config.Name.ValueString(); name != "" {
		parentId := config.ParentID.ValueString()
		resourceType := config.Type.ValueString()

		// verify parent_id when it's known
		if parentId != "" {
			_, err := parse.NewResourceID(name, parentId, resourceType)
			if err != nil {
				response.Diagnostics.AddError("Invalid configuration", err.Error())
				return
			}
		}
	}
}

func (r *AzapiUpdateResource) ModifyPlan(ctx context.Context, request resource.ModifyPlanRequest, response *resource.ModifyPlanResponse) {
	var config, state, plan *AzapiUpdateResourceModel
	response.Diagnostics.Append(request.Config.Get(ctx, &config)...)
	response.Diagnostics.Append(request.State.Get(ctx, &state)...)
	response.Diagnostics.Append(request.Plan.Get(ctx, &plan)...)
	if response.Diagnostics.HasError() {
		return
	}

	// destroy doesn't need to modify plan
	if config == nil {
		return
	}

	if state == nil || !plan.ResponseExportValues.Equal(state.ResponseExportValues) || !dynamic.SemanticallyEqual(plan.Body, state.Body) {
		plan.Output = basetypes.NewDynamicUnknown()
	} else {
		plan.Output = state.Output
	}

	response.Diagnostics.Append(response.Plan.Set(ctx, plan)...)
}

func (r *AzapiUpdateResource) Create(ctx context.Context, request resource.CreateRequest, response *resource.CreateResponse) {
	r.CreateUpdate(ctx, request.Plan, &response.State, &response.Diagnostics)
}

func (r *AzapiUpdateResource) Update(ctx context.Context, request resource.UpdateRequest, response *resource.UpdateResponse) {
	r.CreateUpdate(ctx, request.Plan, &response.State, &response.Diagnostics)
}

func (r *AzapiUpdateResource) CreateUpdate(ctx context.Context, plan tfsdk.Plan, state *tfsdk.State, diagnostics *diag.Diagnostics) {
	var model AzapiUpdateResourceModel
	if diagnostics.Append(plan.Get(ctx, &model)...); diagnostics.HasError() {
		return
	}

	isNewResource := state == nil || state.Raw.IsNull()

	var timeout time.Duration
	var diags diag.Diagnostics
	if isNewResource {
		timeout, diags = model.Timeouts.Create(ctx, 30*time.Minute)
		if diagnostics.Append(diags...); diagnostics.HasError() {
			return
		}
	} else {
		timeout, diags = model.Timeouts.Update(ctx, 30*time.Minute)
		if diagnostics.Append(diags...); diagnostics.HasError() {
			return
		}
	}
	ctx, cancel := context.WithTimeout(ctx, timeout)
	defer cancel()

	var id parse.ResourceId
	// We need to ensure that the ID parsed in create and update is the same to produce consistent results.
	// In update, all these fields are set, using resource_id and type is able to parse the parent_id and name which are used to build it.
	// But using parent_id, name and type is not able to parse the original resource_id, because the last resource type segment comes from the type instead of the resource_id.
	if resourceId := model.ResourceID.ValueString(); len(resourceId) != 0 {
		buildId, err := parse.ResourceIDWithResourceType(model.ResourceID.ValueString(), model.Type.ValueString())
		if err != nil {
			diagnostics.AddError("Invalid configuration", err.Error())
			return
		}
		id = buildId
	} else {
		buildId, err := parse.NewResourceID(model.Name.ValueString(), model.ParentID.ValueString(), model.Type.ValueString())
		if err != nil {
			diagnostics.AddError("Invalid configuration", err.Error())
			return
		}
		id = buildId
	}

	var client clients.Requester
	client = r.ProviderData.ResourceClient
	if !model.Retry.IsNull() && !model.Retry.IsUnknown() {
		bkof, regexps := clients.NewRetryableErrors(
			model.Retry.GetIntervalSeconds(),
			model.Retry.GetMaxIntervalSeconds(),
			model.Retry.GetMultiplier(),
			model.Retry.GetRandomizationFactor(),
			model.Retry.GetErrorMessageRegex(),
		)
		client = r.ProviderData.ResourceClient.WithRetry(bkof, regexps)
	}
	existing, err := client.Get(ctx, id.AzureResourceId, id.ApiVersion)
	if err != nil {
		diagnostics.AddError("Failed to retrieve resource", fmt.Errorf("checking for presence of existing %s: %+v", id, err).Error())
		return
	}
	if utils.GetId(existing) == nil {
		diagnostics.AddError("Failed to retrieve resource", fmt.Errorf("update target does not exist %s", id).Error())
		return
	}

	var requestBody interface{}
	if err := unmarshalBody(model.Body, &requestBody); err != nil {
		diagnostics.AddError("Invalid body", fmt.Sprintf(`The argument "body" is invalid: err: %+v`, err))
		return
	}

	requestBody = utils.MergeObject(existing, requestBody)

	if id.ResourceDef != nil {
		requestBody = (*id.ResourceDef).GetWriteOnly(utils.NormalizeObject(requestBody))
	}

	for _, id := range AsStringList(model.Locks) {
		locks.ByID(id)
		defer locks.UnlockByID(id)
	}

	_, err = client.CreateOrUpdate(ctx, id.AzureResourceId, id.ApiVersion, requestBody)
	if err != nil {
		diagnostics.AddError("Failed to update resource", fmt.Errorf("updating %q: %+v", id, err).Error())
		return
	}

	responseBody, err := client.Get(ctx, id.AzureResourceId, id.ApiVersion)
	if err != nil {
		if utils.ResponseErrorWasNotFound(err) {
			tflog.Info(ctx, fmt.Sprintf("Error reading %q - removing from state", id.ID()))
			state.RemoveResource(ctx)
			return
		}
		diagnostics.AddError("Failed to retrieve resource", fmt.Errorf("reading %s: %+v", id, err).Error())
		return
	}

	model.ID = basetypes.NewStringValue(id.ID())
	model.Name = basetypes.NewStringValue(id.Name)
	model.ParentID = basetypes.NewStringValue(id.ParentId)
	model.ResourceID = basetypes.NewStringValue(id.AzureResourceId)
	model.Output = types.DynamicValue(flattenOutput(responseBody, AsStringList(model.ResponseExportValues)))
	diagnostics.Append(state.Set(ctx, model)...)
}

func (r *AzapiUpdateResource) Read(ctx context.Context, request resource.ReadRequest, response *resource.ReadResponse) {
	var model AzapiUpdateResourceModel
	if response.Diagnostics.Append(request.State.Get(ctx, &model)...); response.Diagnostics.HasError() {
		return
	}

	readTimeout, diags := model.Timeouts.Read(ctx, 5*time.Minute)
	response.Diagnostics.Append(diags...)
	if response.Diagnostics.HasError() {
		return
	}

	ctx, cancel := context.WithTimeout(ctx, readTimeout)
	defer cancel()

	id, err := parse.ResourceIDWithResourceType(model.ID.ValueString(), model.Type.ValueString())
	if err != nil {
		response.Diagnostics.AddError("Invalid resource id", err.Error())
		return
	}

	var client clients.Requester
	client = r.ProviderData.ResourceClient
	if !model.Retry.IsNull() && !model.Retry.IsUnknown() {
		bkof, regexps := clients.NewRetryableErrors(
			model.Retry.GetIntervalSeconds(),
			model.Retry.GetMaxIntervalSeconds(),
			model.Retry.GetMultiplier(),
			model.Retry.GetRandomizationFactor(),
			model.Retry.GetErrorMessageRegex(),
		)
		client = r.ProviderData.ResourceClient.WithRetry(bkof, regexps)
	}

	responseBody, err := client.Get(ctx, id.AzureResourceId, id.ApiVersion)
	if err != nil {
		if utils.ResponseErrorWasNotFound(err) {
			tflog.Info(ctx, fmt.Sprintf("[INFO] Error reading %q - removing from state", id.ID()))
			response.State.RemoveResource(ctx)
			return
		}
		response.Diagnostics.AddError("Failed to retrieve resource", fmt.Errorf("reading %q: %+v", id, err).Error())
		return
	}

	state := model
	state.ID = basetypes.NewStringValue(id.ID())
	state.Name = basetypes.NewStringValue(id.Name)
	state.ParentID = basetypes.NewStringValue(id.ParentId)
	state.ResourceID = basetypes.NewStringValue(id.AzureResourceId)
	state.Type = basetypes.NewStringValue(fmt.Sprintf("%s@%s", id.AzureResourceType, id.ApiVersion))

	requestBody := make(map[string]interface{})
	if err := unmarshalBody(model.Body, &requestBody); err != nil {
		response.Diagnostics.AddError("Invalid body", fmt.Sprintf(`The argument "body" is invalid: %s`, err.Error()))
		return
	}

	option := utils.UpdateJsonOption{
		IgnoreCasing:          model.IgnoreCasing.ValueBool(),
		IgnoreMissingProperty: model.IgnoreMissingProperty.ValueBool(),
	}
	body := utils.UpdateObject(requestBody, responseBody, option)

	data, err := json.Marshal(body)
	if err != nil {
		response.Diagnostics.AddError("Invalid body", err.Error())
		return
	}

	state.Output = types.DynamicValue(flattenOutput(responseBody, AsStringList(model.ResponseExportValues)))
	if !model.Body.IsNull() {
		payload, err := dynamic.FromJSON(data, model.Body.UnderlyingValue().Type(ctx))
		if err != nil {
			tflog.Warn(ctx, fmt.Sprintf("Failed to parse payload: %s", err.Error()))
			payload, err = dynamic.FromJSONImplied(data)
			if err != nil {
				response.Diagnostics.AddError("Invalid payload", err.Error())
				return
			}
		}
		state.Body = payload
	}

	response.Diagnostics.Append(response.State.Set(ctx, state)...)
}

func (r *AzapiUpdateResource) Delete(ctx context.Context, request resource.DeleteRequest, response *resource.DeleteResponse) {

}<|MERGE_RESOLUTION|>--- conflicted
+++ resolved
@@ -32,20 +32,6 @@
 )
 
 type AzapiUpdateResourceModel struct {
-<<<<<<< HEAD
-	ID                    types.String   `tfsdk:"id"`
-	Name                  types.String   `tfsdk:"name"`
-	ParentID              types.String   `tfsdk:"parent_id"`
-	ResourceID            types.String   `tfsdk:"resource_id"`
-	Type                  types.String   `tfsdk:"type"`
-	Body                  types.Dynamic  `tfsdk:"body"`
-	IgnoreCasing          types.Bool     `tfsdk:"ignore_casing"`
-	IgnoreMissingProperty types.Bool     `tfsdk:"ignore_missing_property"`
-	ResponseExportValues  types.List     `tfsdk:"response_export_values"`
-	Locks                 types.List     `tfsdk:"locks"`
-	Output                types.Dynamic  `tfsdk:"output"`
-	Timeouts              timeouts.Value `tfsdk:"timeouts"`
-=======
 	ID                    types.String     `tfsdk:"id"`
 	Name                  types.String     `tfsdk:"name"`
 	ParentID              types.String     `tfsdk:"parent_id"`
@@ -53,14 +39,12 @@
 	Type                  types.String     `tfsdk:"type"`
 	Body                  types.Dynamic    `tfsdk:"body"`
 	IgnoreCasing          types.Bool       `tfsdk:"ignore_casing"`
-	IgnoreBodyChanges     types.List       `tfsdk:"ignore_body_changes"`
 	IgnoreMissingProperty types.Bool       `tfsdk:"ignore_missing_property"`
 	ResponseExportValues  types.List       `tfsdk:"response_export_values"`
 	Locks                 types.List       `tfsdk:"locks"`
 	Output                types.Dynamic    `tfsdk:"output"`
 	Timeouts              timeouts.Value   `tfsdk:"timeouts"`
 	Retry                 retry.RetryValue `tfsdk:"retry"`
->>>>>>> 5a410391
 }
 
 type AzapiUpdateResource struct {
@@ -155,21 +139,9 @@
 			"body": schema.DynamicAttribute{
 				Optional: true,
 				PlanModifiers: []planmodifier.Dynamic{
-<<<<<<< HEAD
 					myplanmodifier.DynamicUseStateWhen(dynamic.SemanticallyEqual),
-=======
-					myplanmodifier.DynamicUseStateWhen(bodySemanticallyEqual),
 				},
 				MarkdownDescription: docstrings.Body(),
-			},
-
-			"ignore_body_changes": schema.ListAttribute{
-				ElementType: types.StringType,
-				Optional:    true,
-				Validators: []validator.List{
-					listvalidator.ValueStringsAre(myvalidator.StringIsNotEmpty()),
->>>>>>> 5a410391
-				},
 			},
 
 			"ignore_casing": schema.BoolAttribute{
