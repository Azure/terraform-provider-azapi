//go:build go1.18
// +build go1.18

// Copyright (c) Microsoft Corporation. All rights reserved.
// Licensed under the MIT License.

package azidentity

import (
	"context"
	"errors"
	"fmt"
	"strings"

	"github.com/Azure/azure-sdk-for-go/sdk/azcore"
	"github.com/Azure/azure-sdk-for-go/sdk/azcore/policy"
	"github.com/AzureAD/microsoft-authentication-library-for-go/apps/confidential"
)

const credNameManagedIdentity = "ManagedIdentityCredential"

type managedIdentityIDKind int

const (
	miClientID   managedIdentityIDKind = 0
	miResourceID managedIdentityIDKind = 1
)

// ManagedIDKind identifies the ID of a managed identity as either a client or resource ID
type ManagedIDKind interface {
	fmt.Stringer
	idKind() managedIdentityIDKind
}

// ClientID is the client ID of a user-assigned managed identity.
type ClientID string

func (ClientID) idKind() managedIdentityIDKind {
	return miClientID
}

// String returns the string value of the ID.
func (c ClientID) String() string {
	return string(c)
}

// ResourceID is the resource ID of a user-assigned managed identity.
type ResourceID string

func (ResourceID) idKind() managedIdentityIDKind {
	return miResourceID
}

// String returns the string value of the ID.
func (r ResourceID) String() string {
	return string(r)
}

// ManagedIdentityCredentialOptions contains optional parameters for ManagedIdentityCredential.
type ManagedIdentityCredentialOptions struct {
	azcore.ClientOptions

	// ID is the ID of a managed identity the credential should authenticate. Set this field to use a specific identity
	// instead of the hosting environment's default. The value may be the identity's client ID or resource ID, but note that
	// some platforms don't accept resource IDs.
	ID ManagedIDKind
}

// ManagedIdentityCredential authenticates an Azure managed identity in any hosting environment supporting managed identities.
// This credential authenticates a system-assigned identity by default. Use ManagedIdentityCredentialOptions.ID to specify a
// user-assigned identity. See Azure Active Directory documentation for more information about managed identities:
// https://docs.microsoft.com/azure/active-directory/managed-identities-azure-resources/overview
type ManagedIdentityCredential struct {
	client confidentialClient
	mic    *managedIdentityClient
}

// NewManagedIdentityCredential creates a ManagedIdentityCredential. Pass nil to accept default options.
func NewManagedIdentityCredential(options *ManagedIdentityCredentialOptions) (*ManagedIdentityCredential, error) {
	if options == nil {
		options = &ManagedIdentityCredentialOptions{}
	}
	mic, err := newManagedIdentityClient(options)
	if err != nil {
		return nil, err
	}
	cred := confidential.NewCredFromTokenProvider(mic.provideToken)
<<<<<<< HEAD

=======
	if err != nil {
		return nil, err
	}
>>>>>>> 5cf93a04
	// It's okay to give MSAL an invalid client ID because MSAL will use it only as part of a cache key.
	// ManagedIdentityClient handles all the details of authentication and won't receive this value from MSAL.
	clientID := "SYSTEM-ASSIGNED-MANAGED-IDENTITY"
	if options.ID != nil {
		clientID = options.ID.String()
	}
	c, err := confidential.New(clientID, cred)
	if err != nil {
		return nil, err
	}
	return &ManagedIdentityCredential{client: c, mic: mic}, nil
}

// GetToken requests an access token from the hosting environment. This method is called automatically by Azure SDK clients.
func (c *ManagedIdentityCredential) GetToken(ctx context.Context, opts policy.TokenRequestOptions) (azcore.AccessToken, error) {
	if len(opts.Scopes) != 1 {
		err := errors.New(credNameManagedIdentity + ": GetToken() requires exactly one scope")
		return azcore.AccessToken{}, err
	}
	// managed identity endpoints require an AADv1 resource (i.e. token audience), not a v2 scope, so we remove "/.default" here
	scopes := []string{strings.TrimSuffix(opts.Scopes[0], defaultSuffix)}
	ar, err := c.client.AcquireTokenSilent(ctx, scopes)
	if err == nil {
		logGetTokenSuccess(c, opts)
		return azcore.AccessToken{Token: ar.AccessToken, ExpiresOn: ar.ExpiresOn.UTC()}, nil
	}
	ar, err = c.client.AcquireTokenByCredential(ctx, scopes)
	if err != nil {
		return azcore.AccessToken{}, err
	}
	logGetTokenSuccess(c, opts)
	return azcore.AccessToken{Token: ar.AccessToken, ExpiresOn: ar.ExpiresOn.UTC()}, err
}

var _ azcore.TokenCredential = (*ManagedIdentityCredential)(nil)<|MERGE_RESOLUTION|>--- conflicted
+++ resolved
@@ -85,13 +85,9 @@
 		return nil, err
 	}
 	cred := confidential.NewCredFromTokenProvider(mic.provideToken)
-<<<<<<< HEAD
-
-=======
 	if err != nil {
 		return nil, err
 	}
->>>>>>> 5cf93a04
 	// It's okay to give MSAL an invalid client ID because MSAL will use it only as part of a cache key.
 	// ManagedIdentityClient handles all the details of authentication and won't receive this value from MSAL.
 	clientID := "SYSTEM-ASSIGNED-MANAGED-IDENTITY"
