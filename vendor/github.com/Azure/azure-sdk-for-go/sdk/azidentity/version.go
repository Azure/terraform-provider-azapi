--- conflicted
+++ resolved
@@ -11,9 +11,5 @@
 	component = "azidentity"
 
 	// Version is the semantic version (see http://semver.org) of this module.
-<<<<<<< HEAD
-	version = "v1.3.0-beta.1"
-=======
 	version = "v1.2.0"
->>>>>>> 5cf93a04
 )