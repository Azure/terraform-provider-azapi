--- conflicted
+++ resolved
@@ -23,8 +23,6 @@
   default = "westus3"
 }
 
-<<<<<<< HEAD
-=======
 variable "replica_location" {
   type    = string
   default = "centralus"
@@ -35,22 +33,18 @@
   default = "mongoAdmin"
 }
 
->>>>>>> c113147e
 variable "mongo_admin_password" {
   type        = string
   description = "The administrator password for the MongoDB cluster"
   sensitive   = true
 }
 
-<<<<<<< HEAD
-=======
 variable "mongo_restore_admin_password" {
   type        = string
   description = "The administrator password for the restored MongoDB cluster"
   sensitive   = true
 }
 
->>>>>>> c113147e
 resource "azapi_resource" "resourceGroup" {
   type     = "Microsoft.Resources/resourceGroups@2020-06-01"
   name     = var.resource_name
@@ -272,12 +266,7 @@
   body = {
     properties = {
       administrator = {
-<<<<<<< HEAD
-        userName = "mongoAdmin"
-        password = var.mongo_admin_password
-=======
         userName = var.mongo_admin_username
->>>>>>> c113147e
       }
       authConfig = {
         allowedModes = ["MicrosoftEntraID", "NativeAuth"]
