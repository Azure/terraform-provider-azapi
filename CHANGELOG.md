## v2.5.0 (unreleased)

ENHANCEMENTS:
- `azapi_resource` resource: ignore the changes when the `body` field matches the remote state even if the `body` field or `api-version` field is changed.
- `azapi_resource` resource: ignore the order of the `identity_ids` array.
<<<<<<< HEAD
- `azapi_resource` resource: support `ignore_null_property` field, which is used to ignore the null properties in the `body` field.
=======
- `azapi_update_resource` resource: remove the readonly fields from `identity.userAssignedIdentities` in the request body.
>>>>>>> 29aee48c

BUG FIXES:
- Fix a bug that schema validation fails to validate unknown string values when both `body` and `sensitive_body` are specified.
- Fix a bug that `azapi_update_resource` does not update the correct items in an array when the order of the items is different from the remote state.

## v2.4.0

FEATURES:
- **New Provider Function**: unique_string

ENHANCEMENTS:
- `azapi_resource` resource: Support schema validation in `terraform validate`.
- `azapi_resource` resource: Preflight validation supports nested resources.
- `azapi` resources/data sources: Support `User-Agent` header, which is used to specify the user agent which is appended to the default user agent.
- `azapi_resource`, `azapi_update_resource` resources: Support `sensitive_body` field, which is used to specify the write-only properties in the request body.
- Update bicep types to https://github.com/ms-henglu/bicep-types-az/commit/0ce6ee9ce836e6847eaa92a6ac4ecd7ef4b89d0b

BUG FIXES:
- Fix a bug that `azapi_update_resource` resource produced inconsistent results when only `error_message_regex` is changed.
- Fix a bug that `azapi_resource_action` resource could not be migrated correctly when the `body` is empty string.
- Fix a bug that after moving resource from `azurerm` provider, the `azapi_resource` resource could not be updated correctly.
- Fix a bug that `azapi_resource` is replaced if the API returns a readonly location.
- Fix a bug that resource group's api-version `2024-11-01` is disabled in the provider.

## v2.3.0
FEATURES:
- **New Ephemeral Resource**: azapi_resource_action

ENHANCEMENTS:
- `azapi` provider: The `oidc_azure_service_connection_id` field can be sourced from the `ARM_ADO_PIPELINE_SERVICE_CONNECTION_ID` or `ARM_OIDC_AZURE_SERVICE_CONNECTION_ID` Environment Variables.
- `azapi` provider: The `enable_preflight` field can be sourced from the `ARM_ENABLE_PREFLIGHT` Environment Variable.
- `azapi` provider: The `disable_default_output` field can be sourced from the `ARM_DISABLE_DEFAULT_OUTPUT` Environment Variable.
- `azapi` provider: Support `maximum_busy_retry_attempts` field, which is used to specify the maximum number of busy retry attempts if the Azure API returns an HTTP 408, 429, 500, 502, 503, or 504 response.
- `azapi_resource_action` resource, data source: Support `sensitive_response_export_values` field, which is used to specify the sensitive fields to export.
- `azaapi_resource_action` resource, data source: Support `sensitive_output` field, which is a sensitive computed field that contains the fields exported by `sensitive_response_export_values`.
- Update bicep types to https://github.com/ms-henglu/bicep-types-az/commit/c4c1c04cee8c5362b705f1519cf0cd701ef65f6b
- `azapi` resources: Skip external requests when no resource changes are detected.

BUG FIXES:
- Fix a bug that query parameters and headers don't work properly with unknown values
- Fix more edge cases that the provider produced inconsistent result after apply when default output feature is enabled.
- Fix a bug that when moving resource from `azurerm` resource, the id could not be parsed correctly.
- Fix a bug that custom retry configuration doesn't override the default retry configuration.


## v2.2.0

ENHANCEMENTS:
- `azapi_resource` resource: Improved 403 handling for management group resources to include child resources
- Update bicep types to https://github.com/ms-henglu/bicep-types-az/commit/4da2e194de989ed72552add82b9a5ead5223695b

BUG FIXES:
- Fix a bug that the provider produced inconsistent result after apply when default output feature is enabled.  
Notice: Terraform will detect the `output` field's changes made outside of Terraform since the last "terraform apply". You can run `terraform refresh` to update the state file with the latest values.
- Fix a bug that the GET after PUT retry timeout doesn't work properly when the environment variable is set.

## v2.1.0
FEATURES:
- `azapi_resource` resource: Support resource move operation, it allows moving resources from `azurerm` provider.

ENHANCEMENTS:
- `azapi_client_config` data source: Support `object_id` field.
- Update bicep types to https://github.com/ms-henglu/bicep-types-az/commit/401bed53e5495fb79f6c3357d9befb9fea158b1f

BUG FIXES:
- Fix a bug when `body` contains an unknown float number, the provider will crash.
- Fix the crash that occurs when no tenant ID is configured in Azure CLI.
- Fix a bug that using multiple locks can result in a deadlock.

## v2.0.1
BREAKING CHANGES:
- `azapi_resource`, `azapi_update_resource` resources and data sources' `output` field defaults to the readonly fields when the `response_export_values` is not specified.
- `azapi_resource_list` data source's `output` field defaults to the response when the `response_export_values` is not specified.

ENHANCEMENTS:
- `azapi_data_plane_resource` resource: Support `Microsoft.Purview/accounts/Scanning/managedvirtualnetworks` type.
- Support a default retry policy that retries when GET request fails with 404 status code after resource creation.
- `azapi` provider: Support `disable_default_output` field, which is used to disable the default output for the resources and data sources.
- Update bicep types to https://github.com/ms-henglu/bicep-types-az/commit/c3ff45dfffe7f229447639b5982a1e2deadc1b71

BUG FIXES:
- Fix a bug that non-standard LRO error responses are not handled properly.

## v2.0.0-beta
BREAKING CHANGES:
- Provider field `default_naming_prefix` and `default_naming_suffix` are removed. Please specify the naming prefix and suffix in the resource's `name` field instead.
- Provider field `enable_hcl_output_for_data_source` is removed. The `output` field in the data source is always in HCL format.
- The `azapi_resource`'s `removing_special_chars` field is removed. Please specify the `name` field and remove the special characters in the `name` field instead.
- The `ignore_body_changes` field is removed. Please use the `lifecyle.ignore_changes` to ignore some properties when comparing the resource with its current state.
- The `body` field now only accepts an HCL object. Please remove the `jsonencode` function when using the `body` field.
- The `output` field now only exports an HCL object. Please remove the `jsondecode` function when using the `output` field.
- The `use_msi` field now defaults to `false`, please set it to `true` explicitly if you want to authenticate using Managed Service Identity.

FEATURES:
- **New Provider Function**: build_resource_id
- **New Provider Function**: parse_resource_id
- **New Provider Function**: subscription_resource_id
- **New Provider Function**: tenant_resource_id
- **New Provider Function**: management_group_resource_id
- **New Provider Function**: resource_group_resource_id
- **New Provider Function**: extension_resource_id

ENHANCEMENTS:
- `azapi` provider: Support `enable_preflight` field, which is used to enable Preflight Validation, the default value is `false`.
- `azapi_resource` and `azapi_data_plane_resource` resource: Support `replace_triggers_external_values` field which is used to trigger a replacement of the resource.
- `azapi_resource` and `azapi_data_plane_resource` resource: Support `replace_triggers_refs` field which is used to trigger a replacement of the resource.
- `azapi` resources and data sources: Support `retry` field, which is used to specify the retry configuration.
- `azapi` resources and data sources: Support `headers` and `query_parameters` fields, which are used to specify the headers and query parameters.
- `azapi` resources and data sources: The `response_export_values` field supports JMESPath expressions.
- Accept `AZURE_CLIENT_ID` and `AZURE_TENANT_ID` environment variables when authenticating using AKS workload identity.
- `azapi` provider: Support `oidc_azure_service_connection_id` field, which is used to specify the Azure Service Connection ID for OIDC authentication with Azure DevOps.
- Update bicep types to https://github.com/ms-henglu/bicep-types-az/commit/7492c6d0a12a07f97b955661bf6df83d51bbb14d


## v1.15.0

ENHANCEMENTS:
- Update bicep types to https://github.com/ms-henglu/bicep-types-az/commit/5ccee7fe1b353e40ed86bfc530ee185faa43a288

BUG FIXES:
- Fix a bug that differences in a list of objects are not detected correctly.
- Fix a bug that azapi_update_resource produced inconsistent results when the case of the `resource_id` and `type` fields are different.
- Fix a bug that provider will crash when there's no default subscription configured in azure cli.
- Fix a bug that resource definitions are not correctly cached.

## v1.14.0
FEATURES:
- **New Data Source**: azapi_client_config

ENHANCEMENTS:
- `azapi` provider: Support `client_certificate` field, which specifies base64-encoded PKCS#12 bundle to be used as the client certificate for authentication.
- `azapi` provider: Support `use_aks_workload_identity` field to enable AKS workload identity.
- `azapi_resource`, `azapi_update_resource`, `azapi_resource_action`, `azapi_data_plane_resource` resources: Support `timeouts.update` field, which is used to specify the timeout for the update operation.
- `azapi_update_resource` resource: Improve the id build logic to honor user's input.
- Update bicep types to https://github.com/ms-henglu/bicep-types-az/commit/37dcb1890e3661255614961f470676b486272ff2

BUG FIXES:
- Fix a bug that `azapi_resource` will crash when the `location` in GET response is null.
- Fix a bug that schema validation fails to validate unknown string values.
- Fix a bug that `azapi_resource` only supports extension resource on a resource group scoped resource.
- Fix a bug that OIDC authentication should not be used when required fields are missing.

## v1.13.1

ENHANCEMENTS:
- `azapi` provider: Support `enable_hcl_output_for_data_source` field, which is used to enable the HCL output for the data source, the default value is `false`.
  This could resolve the following breaking changes in the previous release:
- `azapi_resource` data source: The `output` field changes from JSON string to HCL object. Users can use access the fields in the output as an HCL object. Please remove the `jsondecode` function when using the `output` field.
- `azapi_resource_list` data source: The `output` field changes from JSON string to HCL object. Users can use access the fields in the output as an HCL object. Please remove the `jsondecode` function when using the `output` field.

BUG FIXES:
- Fix a bug when upgrading from previous provider `azapi_resource` resource will set `tags` for resources that don't have `tags` in the configuration.
- Fix a bug that `azapi_resource` resource cannot handle tags with unknown values.
- Fix a bug that `null` string value can't pass the schema validation.
- Fix a bug that required fields which have `null` value can't pass the schema validation.
- Fix a bug that schema validation fails to validate the float number in the body.
- Fix a bug that client certificate authentication doesn't work.
- Fix a bug that auxiliary tenant ids are not passed to the client.
- Fix a bug that `azapi_resource_action` resource shows the plan diff when upgrading from the previous provider.

## v1.13.0
BREAKING CHANGES:
- Provider field `default_naming_prefix` and `default_naming_suffix` are deprecated. It will not work in this release and will be removed in the next major release.
  Please specify the naming prefix and suffix in the resource's `name` field instead.
- The `azapi_resource`'s `removing_special_chars` field is deprecated. It will not work in this release and will be removed in the next major release.
  Please specify the `name` field and remove the special characters in the `name` field instead.
- Defining the `identity` inside the `body` field is not recommended. In this release, it will not sync the `identity` inside the `body` field to `identity` block.
  Please define the `identity` block instead.
- `azapi_resource` data source: The `output` field changes from JSON string to HCL object. Users can use access the fields in the output as an HCL object. Please remove the `jsondecode` function when using the `output` field.
- `azapi_resource_list` data source: The `output` field changes from JSON string to HCL object. Users can use access the fields in the output as an HCL object. Please remove the `jsondecode` function when using the `output` field.

ENHANCEMENTS:
- `azapi_resource` resource, `azapi_update_resource` resource, `azapi_resource_action` resource, `azapi_data_plane_resource` resource, `azapi_resource_action` data source: The `body` field supports the dynamic schema and allows user to use the HCL object to specify the body.
- `azapi_resource` resource, `azapi_update_resource` resource, `azapi_resource_action` resource, `azapi_data_plane_resource` resource, `azapi_resource_action` data source, `azapi_resource` data source, `azapi_resource_list` data source: The `output` field supports the dynamic schema and allows user to read the output as an HCL object.
- `azapi` provider: Support `client_id_file_path`and `client_secret_file_path` fields, which are used to specify the file path of the client id and client secret.
- `azapi_data_plane_resource` resource: Support `Microsoft.Synapse/workspaces/databases` type.
- `azapi_resource` resource, `azapi_update_resource` resource: Ignore the order of the elements in a list if the element has a `name` field as identifier.
- Update bicep types to https://github.com/ms-henglu/bicep-types-az/commit/48ce933ad85391b60ee02cf83e17c9b28d31a7b1

BUG FIXES:
- Fix a bug that `azapi_resource_action` doesn't support 204 status code as a success response.


## v1.12.1
BUG FIXES:
- Fix a bug that `azapi_resource` removes some required fields in the `body` when using `ignore_body_changes` feature.

## v1.12.0
ENHANCEMENTS:
- Update bicep types to https://github.com/ms-henglu/bicep-types-az/commit/4abd79ba2baa05ba3c8364919b670ab43a9bf69c

BUG FIXES:
- Fix a bug that `ignore_body_changes` incorrectly removes tags. 

NOTICE:
- Provider field `default_naming_prefix` and `default_naming_suffix` are deprecated. It will not work in the next minor release and will be removed in the next major release.
  Please specify the naming prefix and suffix in the resource's `name` field instead.
- The `azapi_resource`'s `removing_special_chars` field is deprecated. It will not work in the next minor release and will be removed in the next major release.
  Please specify the `name` field and remove the special characters in the `name` field instead.
- Defining the `identity` inside the `body` field is not recommended. In the next minor release, it will not sync the `identity` inside the `body` field to `identity` block.
  Please define the `identity` block instead.

## v1.11.0
ENHANCEMENTS:
- `azapi_resource_action` resource: Support `HEAD` method.
- `azapi_resource_action` resource: Support `when` field, which is used to control when to execute the action.
- Update bicep types to https://github.com/ms-henglu/bicep-types-az/commit/fcfe2a66a04575f204767182fc575612c82eebc1


## v1.10.0
ENHANCEMENTS:
- `azapi_resource` data source: When creating `Microsoft.Resources/subscriptions`, `resource_id` is optional and defaults to the ID of the default subscription.
- Add a new logger to record the traffic in a structured way.
- `azapi`: Support `endpoint` block, which is used to configure the endpoints of the Azure Clouds.
- `azapi_resource_action` resource: Support `GET` method.
- Update bicep types to https://github.com/ms-henglu/bicep-types-az/commit/505b813ce50368156e3da1b86f07977b5a913be9

BUG FIXES:
- Fix a bug that `body` is not set when import with an unrecognized `api-version`.
- Fix a bug that deploy time constants are not removed from the request body when using `azapi_update_resource` resource.

## v1.9.0
FEATURES:
- **New Data Source**: azapi_resource_list
- **New Data Source**: azapi_resource_id

ENHANCEMENTS:
- `azapi_resource` resource/data source: When creating `Microsoft.Resources/resourceGroups`, `parent_id` is optional and defaults to the ID of the default subscription.
- `azapi_resource` resource: Support `ignore_body_changes` field, which is used to ignore some properties when comparing the resource with its current state.
- `azapi_update_resource` resource: Support `ignore_body_changes` field, which is used to ignore some properties when comparing the resource with its current state.
- Update bicep types to https://github.com/ms-henglu/bicep-types-az/commit/1d8fec8184258cdf967b1288b156e01f7cbc8ca9

BUG FIXES:
- Fix a bug that `azapi_resource` resource doesn't store the `id` in the state when error happens during the creation.
- Fix a bug that errors from the polling API which don't follow the ARM LRO guidelines are not handled properly.

## v1.8.0
FEATURES:

ENHANCEMENTS:
- `azapi_resource_action`: Support provider action.
- Update bicep types to https://ms-henglu/bicep-types-az/commit/c616eb1ad4980f63c0d6b436a63701e175a62224

BUG FIXES:
- Fix a bug that resource id for type `Microsoft.Resources/providers` is not parsed correctly.
- Fix a bug that resource id for type `Microsoft.Resources/tenants` is not parsed correctly.

## v1.7.0
FEATURES:
- **New Resource**: azapi_data_plane_resource
- `azapi`: Support `use_msi` and `use_cli` features.
- `azapi`: Support `auxiliary_tenant_ids` field, which is required for multi-tenancy and cross-tenant scenarios.
- `azapi`: Support `custom_correlation_request_id` field, which is used to specify the correlation request id.

ENHANCEMENTS:
- Update bicep types to https://github.com/ms-henglu/bicep-types-az/commit/0536b68e779fba100b9fbe32737c38d75396e2cf

BUG FIXES:
- Fix a bug that provider crashes when loading azure schema.

## v1.6.0
FEATURES:

ENHANCEMENTS:
- Update bicep types to https://github.com/ms-henglu/bicep-types-az/commit/da15d0376faa02a6e891dee315910535cef2a13f

BUG FIXES:
- Fix the bug that the headers are not stored in the log.

## v1.5.0
FEATURES:

ENHANCEMENTS:
- Update bicep types to https://github.com/ms-henglu/bicep-types-az/commit/b8626aecc5f47b70086580956adfcd1e267a49e6

BUG FIXES:

## v1.4.0
FEATURES:
- `azapi`: Support `default_name`, `default_naming_prefix` and `defualt_naming_suffix` features.

ENHANCEMENTS:
- Update bicep types to https://github.com/ms-henglu/bicep-types-az/commit/a915acab5788d890aed774ec818535b44311d16d

BUG FIXES:
- Fix a bug that when apply failed there still are some attributes stored in the state.
- Fix a bug that schema validation requires redundant `name` fields both in resource and in body.

## v1.3.0
FEATURES:
- `azapi`: Support OIDC authentication.

ENHANCEMENTS:
- Update bicep types to https://github.com/ms-henglu/bicep-types-az/commit/78ec1b99699a4bf44869bd13f1b0ed7d92a99c27
- `azapi_resource`: `ignore_missing_property` will also ignore the sensitive properties returned in asterisks.

BUG FIXES:
- Fix a document typo.

## v1.2.0
FEATURES:
- `azapi`: Support `client_certificate_password` option.

ENHANCEMENTS:
- Update bicep types to https://github.com/ms-henglu/bicep-types-az/commit/019b2d62fe84508582b8c54ce3d91c2b4840e624

BUG FIXES:

## v1.1.0
FEATURES:

ENHANCEMENTS:
- Update bicep types to https://github.com/ms-henglu/bicep-types-az/commit/e641570bedc5004498d3e374adb60fdfd3521b09

BUG FIXES:
- `azapi_resource_action`: The `output` is not refreshed when `body` is changed.

## v1.0.0
FEATURES:

ENHANCEMENTS:
- Update bicep types to https://github.com/ms-henglu/bicep-types-az/commit/a6dabb0cd645c17a1accf3ec1be4d7930e982b23

BUG FIXES:

BREAKING CHANGES:
- `azapi_resource`: `ignore_missing_property`'s default value changed from `false` to `true`.
- `azapi_update_resource`: `ignore_missing_property`'s default value changed from `false` to `true`.

## v0.6.0
FEATURES:

ENHANCEMENTS:
- `azapi_resource_action`: Supports `locks` which used to prevent modifying resources at the same time.
- `azapi_resource_action`: Supports parse response which `Content-Type` is `text/plain`.
- Improve validation on `type`, `parent_id` and `resource_id`.
- Update bicep types to https://github.com/ms-henglu/bicep-types-az/commit/5451fcd5e1bf4d8313d475d8e3dc28efc7a77e2a

BUG FIXES:

## v0.5.0
FEATURES:
- **New Data Source**: azapi_resource_action
- **New Resource**: azapi_resource_action

ENHANCEMENTS:
- Update bicep types to https://github.com/ms-henglu/bicep-types-az/commit/813d8bbc9ecf432a2a0ff2769627592fae34369f

BUG FIXES:
- DefaultAzureCredential authentication failed because empty clientId is set

## v0.4.0
FEATURES:

ENHANCEMENTS:
- `azapi_resource`: Supports default api-version when importing existing resource into terraform state.
- `azapi_resource`: Supports `locks` which used to prevent creating/modifying/deleting resources at the same time.
- `azapi_update_resource`: Supports `locks` which used to prevent creating/modifying/deleting resources at the same time.
- `azapi_resource` data source: Supports configuring `resource_id` as an alternative way to configure `name` and `parent_id`.
- `azapi` provider: Supports `partner_id`, `disable_terraform_partner_id` and `disable_terraform_partner_id`.
- Update bicep types to https://github.com/Azure/bicep-types-az/commit/ea703e2aba0d1c024f33124ee2cd34bc0c6084b5

BUG FIXES:

## v0.3.0
FEATURES:

ENHANCEMENTS:
- Update bicep types to https://github.com/Azure/bicep-types-az/commit/644ff521c92ce8d493f6da977af12377f32abffc

BUG FIXES:

## v0.2.1
FEATURES:

ENHANCEMENTS:

BUG FIXES:
- Improve error message for schema validation failure.
- DefaultAzureCredential reads the client ID of a user-assigned managed identity.
- Fix the modification is not working, when use `azapi_update_resource` to modify additional properties.
- Fix crash when use `azapi_update_resource` on a resource whose id is null
- Fix crash when the discriminated type is not in the embedded schema

## v0.2.0
FEATURES:

ENHANCEMENTS:
- Setting `response_export_values = ["*"]` will export the full response body.
- Update bicep types to https://github.com/Azure/bicep-types-az/commit/57f3ecc750648562cf170ef456ef39533872b101

BUG FIXES:
- Fix incorrect ID format in the imported `azapi_resource` resource. 
- Fix incorrect `body` content in the imported `azapi_resource` resource.

## v0.1.1

FEATURES:

ENHANCEMENTS:

BUG FIXES:

- Fix document format.

## v1.1.0

FEATURES:
- **New Data Source**: azapi_resource
- **New Resource**: azapi_resource
- **New Resource**: azapi_update_resource
- **Provider feature**: support default location and default tags

ENHANCEMENTS:

BUG FIXES:<|MERGE_RESOLUTION|>--- conflicted
+++ resolved
@@ -3,11 +3,8 @@
 ENHANCEMENTS:
 - `azapi_resource` resource: ignore the changes when the `body` field matches the remote state even if the `body` field or `api-version` field is changed.
 - `azapi_resource` resource: ignore the order of the `identity_ids` array.
-<<<<<<< HEAD
 - `azapi_resource` resource: support `ignore_null_property` field, which is used to ignore the null properties in the `body` field.
-=======
 - `azapi_update_resource` resource: remove the readonly fields from `identity.userAssignedIdentities` in the request body.
->>>>>>> 29aee48c
 
 BUG FIXES:
 - Fix a bug that schema validation fails to validate unknown string values when both `body` and `sensitive_body` are specified.
