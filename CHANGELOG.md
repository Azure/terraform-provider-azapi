## v1.13.1

BUG FIXES:
<<<<<<< HEAD
- Fix a bug that `azapi_resource` resource cannot handle tags with unknown values.
=======
- Fix a bug that `null` value can't pass the schema validation.
>>>>>>> 1bdb8df0

## v1.13.0
BREAKING CHANGES:
- Provider field `default_naming_prefix` and `default_naming_suffix` are deprecated. It will not work in this release and will be removed in the next major release.
  Please specify the naming prefix and suffix in the resource's `name` field instead.
- The `azapi_resource`'s `removing_special_chars` field is deprecated. It will not work in this release and will be removed in the next major release.
  Please specify the `name` field and remove the special characters in the `name` field instead.
- Defining the `identity` inside the `body` field is not recommended. In this release, it will not sync the `identity` inside the `body` field to `identity` block.
  Please define the `identity` block instead.
- `azapi_resource` data source: The `output` field changes from JSON string to HCL object. Users can use access the fields in the output as an HCL object. Please remove the `jsondecode` function when using the `output` field.
- `azapi_resource_list` data source: The `output` field changes from JSON string to HCL object. Users can use access the fields in the output as an HCL object. Please remove the `jsondecode` function when using the `output` field.

ENHANCEMENTS:
- `azapi_resource` resource, `azapi_update_resource` resource, `azapi_resource_action` resource, `azapi_data_plane_resource` resource, `azapi_resource_action` data source: The `body` field supports the dynamic schema and allows user to use the HCL object to specify the body.
- `azapi_resource` resource, `azapi_update_resource` resource, `azapi_resource_action` resource, `azapi_data_plane_resource` resource, `azapi_resource_action` data source, `azapi_resource` data source, `azapi_resource_list` data source: The `output` field supports the dynamic schema and allows user to read the output as an HCL object.
- `azapi` provider: Support `client_id_file_path`and `client_secret_file_path` fields, which are used to specify the file path of the client id and client secret.
- `azapi_data_plane_resource` resource: Support `Microsoft.Synapse/workspaces/databases` type.
- `azapi_resource` resource, `azapi_update_resource` resource: Ignore the order of the elements in a list if the element has a `name` field as identifier.
- Update bicep types to https://github.com/ms-henglu/bicep-types-az/commit/48ce933ad85391b60ee02cf83e17c9b28d31a7b1

BUG FIXES:
- Fix a bug that `azapi_resource_action` doesn't support 204 status code as a success response.


## v1.12.1
BUG FIXES:
- Fix a bug that `azapi_resource` removes some required fields in the `body` when using `ignore_body_changes` feature.

## v1.12.0
ENHANCEMENTS:
- Update bicep types to https://github.com/ms-henglu/bicep-types-az/commit/4abd79ba2baa05ba3c8364919b670ab43a9bf69c

BUG FIXES:
- Fix a bug that `ignore_body_changes` incorrectly removes tags. 

NOTICE:
- Provider field `default_naming_prefix` and `default_naming_suffix` are deprecated. It will not work in the next minor release and will be removed in the next major release.
  Please specify the naming prefix and suffix in the resource's `name` field instead.
- The `azapi_resource`'s `removing_special_chars` field is deprecated. It will not work in the next minor release and will be removed in the next major release.
  Please specify the `name` field and remove the special characters in the `name` field instead.
- Defining the `identity` inside the `body` field is not recommended. In the next minor release, it will not sync the `identity` inside the `body` field to `identity` block.
  Please define the `identity` block instead.

## v1.11.0
ENHANCEMENTS:
- `azapi_resource_action` resource: Support `HEAD` method.
- `azapi_resource_action` resource: Support `when` field, which is used to control when to execute the action.
- Update bicep types to https://github.com/ms-henglu/bicep-types-az/commit/fcfe2a66a04575f204767182fc575612c82eebc1


## v1.10.0
ENHANCEMENTS:
- `azapi_resource` data source: When creating `Microsoft.Resources/subscriptions`, `resource_id` is optional and defaults to the ID of the default subscription.
- Add a new logger to record the traffic in a structured way.
- `azapi`: Support `endpoint` block, which is used to configure the endpoints of the Azure Clouds.
- `azapi_resource_action` resource: Support `GET` method.
- Update bicep types to https://github.com/ms-henglu/bicep-types-az/commit/505b813ce50368156e3da1b86f07977b5a913be9

BUG FIXES:
- Fix a bug that `body` is not set when import with an unrecognized `api-version`.
- Fix a bug that deploy time constants are not removed from the request body when using `azapi_update_resource` resource.

## v1.9.0
FEATURES:
- **New Data Source**: azapi_resource_list
- **New Data Source**: azapi_resource_id

ENHANCEMENTS:
- `azapi_resource` resource/data source: When creating `Microsoft.Resources/resourceGroups`, `parent_id` is optional and defaults to the ID of the default subscription.
- `azapi_resource` resource: Support `ignore_body_changes` field, which is used to ignore some properties when comparing the resource with its current state.
- `azapi_update_resource` resource: Support `ignore_body_changes` field, which is used to ignore some properties when comparing the resource with its current state.
- Update bicep types to https://github.com/ms-henglu/bicep-types-az/commit/1d8fec8184258cdf967b1288b156e01f7cbc8ca9

BUG FIXES:
- Fix a bug that `azapi_resource` resource doesn't store the `id` in the state when error happens during the creation.
- Fix a bug that errors from the polling API which don't follow the ARM LRO guidelines are not handled properly.

## v1.8.0
FEATURES:

ENHANCEMENTS:
- `azapi_resource_action`: Support provider action.
- Update bicep types to https://ms-henglu/bicep-types-az/commit/c616eb1ad4980f63c0d6b436a63701e175a62224

BUG FIXES:
- Fix a bug that resource id for type `Microsoft.Resources/providers` is not parsed correctly.
- Fix a bug that resource id for type `Microsoft.Resources/tenants` is not parsed correctly.

## v1.7.0
FEATURES:
- **New Resource**: azapi_data_plane_resource
- `azapi`: Support `use_msi` and `use_cli` features.
- `azapi`: Support `auxiliary_tenant_ids` field, which is required for multi-tenancy and cross-tenant scenarios.
- `azapi`: Support `custom_correlation_request_id` field, which is used to specify the correlation request id.

ENHANCEMENTS:
- Update bicep types to https://github.com/ms-henglu/bicep-types-az/commit/0536b68e779fba100b9fbe32737c38d75396e2cf

BUG FIXES:
- Fix a bug that provider crashes when loading azure schema.

## v1.6.0
FEATURES:

ENHANCEMENTS:
- Update bicep types to https://github.com/ms-henglu/bicep-types-az/commit/da15d0376faa02a6e891dee315910535cef2a13f

BUG FIXES:
- Fix the bug that the headers are not stored in the log.

## v1.5.0
FEATURES:

ENHANCEMENTS:
- Update bicep types to https://github.com/ms-henglu/bicep-types-az/commit/b8626aecc5f47b70086580956adfcd1e267a49e6

BUG FIXES:

## v1.4.0
FEATURES:
- `azapi`: Support `default_name`, `default_naming_prefix` and `defualt_naming_suffix` features.

ENHANCEMENTS:
- Update bicep types to https://github.com/ms-henglu/bicep-types-az/commit/a915acab5788d890aed774ec818535b44311d16d

BUG FIXES:
- Fix a bug that when apply failed there still are some attributes stored in the state.
- Fix a bug that schema validation requires redundant `name` fields both in resource and in body.

## v1.3.0
FEATURES:
- `azapi`: Support OIDC authentication.

ENHANCEMENTS:
- Update bicep types to https://github.com/ms-henglu/bicep-types-az/commit/78ec1b99699a4bf44869bd13f1b0ed7d92a99c27
- `azapi_resource`: `ignore_missing_property` will also ignore the sensitive properties returned in asterisks.

BUG FIXES:
- Fix a document typo.

## v1.2.0
FEATURES:
- `azapi`: Support `client_certificate_password` option.

ENHANCEMENTS:
- Update bicep types to https://github.com/ms-henglu/bicep-types-az/commit/019b2d62fe84508582b8c54ce3d91c2b4840e624

BUG FIXES:

## v1.1.0
FEATURES:

ENHANCEMENTS:
- Update bicep types to https://github.com/ms-henglu/bicep-types-az/commit/e641570bedc5004498d3e374adb60fdfd3521b09

BUG FIXES:
- `azapi_resource_action`: The `output` is not refreshed when `body` is changed.

## v1.0.0
FEATURES:

ENHANCEMENTS:
- Update bicep types to https://github.com/ms-henglu/bicep-types-az/commit/a6dabb0cd645c17a1accf3ec1be4d7930e982b23

BUG FIXES:

BREAKING CHANGES:
- `azapi_resource`: `ignore_missing_property`'s default value changed from `false` to `true`.
- `azapi_update_resource`: `ignore_missing_property`'s default value changed from `false` to `true`.

## v0.6.0
FEATURES:

ENHANCEMENTS:
- `azapi_resource_action`: Supports `locks` which used to prevent modifying resources at the same time.
- `azapi_resource_action`: Supports parse response which `Content-Type` is `text/plain`.
- Improve validation on `type`, `parent_id` and `resource_id`.
- Update bicep types to https://github.com/ms-henglu/bicep-types-az/commit/5451fcd5e1bf4d8313d475d8e3dc28efc7a77e2a

BUG FIXES:

## v0.5.0
FEATURES:
- **New Data Source**: azapi_resource_action
- **New Resource**: azapi_resource_action

ENHANCEMENTS:
- Update bicep types to https://github.com/ms-henglu/bicep-types-az/commit/813d8bbc9ecf432a2a0ff2769627592fae34369f

BUG FIXES:
- DefaultAzureCredential authentication failed because empty clientId is set

## v0.4.0
FEATURES:

ENHANCEMENTS:
- `azapi_resource`: Supports default api-version when importing existing resource into terraform state.
- `azapi_resource`: Supports `locks` which used to prevent creating/modifying/deleting resources at the same time.
- `azapi_update_resource`: Supports `locks` which used to prevent creating/modifying/deleting resources at the same time.
- `azapi_resource` data source: Supports configuring `resource_id` as an alternative way to configure `name` and `parent_id`.
- `azapi` provider: Supports `partner_id`, `disable_terraform_partner_id` and `disable_terraform_partner_id`.
- Update bicep types to https://github.com/Azure/bicep-types-az/commit/ea703e2aba0d1c024f33124ee2cd34bc0c6084b5

BUG FIXES:

## v0.3.0
FEATURES:

ENHANCEMENTS:
- Update bicep types to https://github.com/Azure/bicep-types-az/commit/644ff521c92ce8d493f6da977af12377f32abffc

BUG FIXES:

## v0.2.1
FEATURES:

ENHANCEMENTS:

BUG FIXES:
- Improve error message for schema validation failure.
- DefaultAzureCredential reads the client ID of a user-assigned managed identity.
- Fix the modification is not working, when use `azapi_update_resource` to modify additional properties.
- Fix crash when use `azapi_update_resource` on a resource whose id is null
- Fix crash when the discriminated type is not in the embedded schema

## v0.2.0
FEATURES:

ENHANCEMENTS:
- Setting `response_export_values = ["*"]` will export the full response body.
- Update bicep types to https://github.com/Azure/bicep-types-az/commit/57f3ecc750648562cf170ef456ef39533872b101

BUG FIXES:
- Fix incorrect ID format in the imported `azapi_resource` resource. 
- Fix incorrect `body` content in the imported `azapi_resource` resource.

## v0.1.1

FEATURES:

ENHANCEMENTS:

BUG FIXES:

- Fix document format.

## v1.1.0

FEATURES:
- **New Data Source**: azapi_resource
- **New Resource**: azapi_resource
- **New Resource**: azapi_update_resource
- **Provider feature**: support default location and default tags

ENHANCEMENTS:

BUG FIXES:<|MERGE_RESOLUTION|>--- conflicted
+++ resolved
@@ -1,11 +1,8 @@
 ## v1.13.1
 
 BUG FIXES:
-<<<<<<< HEAD
 - Fix a bug that `azapi_resource` resource cannot handle tags with unknown values.
-=======
 - Fix a bug that `null` value can't pass the schema validation.
->>>>>>> 1bdb8df0
 
 ## v1.13.0
 BREAKING CHANGES:
