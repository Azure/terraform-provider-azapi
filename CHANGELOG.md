--- conflicted
+++ resolved
@@ -1,10 +1,7 @@
 ## v1.13.0 (unreleased)
 ENHANCEMENTS:
-<<<<<<< HEAD
 - `azapi` provider: Support `client_id_file_path`and `client_secret_file_path` fields, which are used to specify the file path of the client id and client secret.
-=======
 - `azapi_data_plane_resource` resource: Support `Microsoft.Synapse/workspaces/databases` type.
->>>>>>> e12c5de2
 
 BUG FIXES:
 - Fix a bug that `azapi_resource_action` doesn't support 204 status code as a success response.
