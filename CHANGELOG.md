<<<<<<< HEAD
## V1.13.0
ENHANCEMENTS:
- `azapi_data_plane_resource` resource: Support `Microsoft.Synapse/workspaces/databases` type.
=======
## v1.13.0 (unreleased)
BUG FIXES:
- Fix a bug that `azapi_resource_action` doesn't support 204 status code as a success response.
>>>>>>> 7853c296

## v1.12.1
BUG FIXES:
- Fix a bug that `azapi_resource` removes some required fields in the `body` when using `ignore_body_changes` feature.

## v1.12.0
ENHANCEMENTS:
- Update bicep types to https://github.com/ms-henglu/bicep-types-az/commit/4abd79ba2baa05ba3c8364919b670ab43a9bf69c

BUG FIXES:
- Fix a bug that `ignore_body_changes` incorrectly removes tags. 

NOTICE:
- Provider field `default_naming_prefix` and `default_naming_suffix` are deprecated. It will not work in the next minor release and will be removed in the next major release.
  Please specify the naming prefix and suffix in the resource's `name` field instead.
- The `azapi_resource`'s `removing_special_chars` field is deprecated. It will not work in the next minor release and will be removed in the next major release.
  Please specify the `name` field and remove the special characters in the `name` field instead.
- Defining the `identity` inside the `body` field is not recommended. In the next minor release, it will not sync the `identity` inside the `body` field to `identity` block.
  Please define the `identity` block instead.

## v1.11.0
ENHANCEMENTS:
- `azapi_resource_action` resource: Support `HEAD` method.
- `azapi_resource_action` resource: Support `when` field, which is used to control when to execute the action.
- Update bicep types to https://github.com/ms-henglu/bicep-types-az/commit/fcfe2a66a04575f204767182fc575612c82eebc1


## v1.10.0
ENHANCEMENTS:
- `azapi_resource` data source: When creating `Microsoft.Resources/subscriptions`, `resource_id` is optional and defaults to the ID of the default subscription.
- Add a new logger to record the traffic in a structured way.
- `azapi`: Support `endpoint` block, which is used to configure the endpoints of the Azure Clouds.
- `azapi_resource_action` resource: Support `GET` method.
- Update bicep types to https://github.com/ms-henglu/bicep-types-az/commit/505b813ce50368156e3da1b86f07977b5a913be9

BUG FIXES:
- Fix a bug that `body` is not set when import with an unrecognized `api-version`.
- Fix a bug that deploy time constants are not removed from the request body when using `azapi_update_resource` resource.

## v1.9.0
FEATURES:
- **New Data Source**: azapi_resource_list
- **New Data Source**: azapi_resource_id

ENHANCEMENTS:
- `azapi_resource` resource/data source: When creating `Microsoft.Resources/resourceGroups`, `parent_id` is optional and defaults to the ID of the default subscription.
- `azapi_resource` resource: Support `ignore_body_changes` field, which is used to ignore some properties when comparing the resource with its current state.
- `azapi_update_resource` resource: Support `ignore_body_changes` field, which is used to ignore some properties when comparing the resource with its current state.
- Update bicep types to https://github.com/ms-henglu/bicep-types-az/commit/1d8fec8184258cdf967b1288b156e01f7cbc8ca9

BUG FIXES:
- Fix a bug that `azapi_resource` resource doesn't store the `id` in the state when error happens during the creation.
- Fix a bug that errors from the polling API which don't follow the ARM LRO guidelines are not handled properly.

## v1.8.0
FEATURES:

ENHANCEMENTS:
- `azapi_resource_action`: Support provider action.
- Update bicep types to https://ms-henglu/bicep-types-az/commit/c616eb1ad4980f63c0d6b436a63701e175a62224

BUG FIXES:
- Fix a bug that resource id for type `Microsoft.Resources/providers` is not parsed correctly.
- Fix a bug that resource id for type `Microsoft.Resources/tenants` is not parsed correctly.

## v1.7.0
FEATURES:
- **New Resource**: azapi_data_plane_resource
- `azapi`: Support `use_msi` and `use_cli` features.
- `azapi`: Support `auxiliary_tenant_ids` field, which is required for multi-tenancy and cross-tenant scenarios.
- `azapi`: Support `custom_correlation_request_id` field, which is used to specify the correlation request id.

ENHANCEMENTS:
- Update bicep types to https://github.com/ms-henglu/bicep-types-az/commit/0536b68e779fba100b9fbe32737c38d75396e2cf

BUG FIXES:
- Fix a bug that provider crashes when loading azure schema.

## v1.6.0
FEATURES:

ENHANCEMENTS:
- Update bicep types to https://github.com/ms-henglu/bicep-types-az/commit/da15d0376faa02a6e891dee315910535cef2a13f

BUG FIXES:
- Fix the bug that the headers are not stored in the log.

## v1.5.0
FEATURES:

ENHANCEMENTS:
- Update bicep types to https://github.com/ms-henglu/bicep-types-az/commit/b8626aecc5f47b70086580956adfcd1e267a49e6

BUG FIXES:

## v1.4.0
FEATURES:
- `azapi`: Support `default_name`, `default_naming_prefix` and `defualt_naming_suffix` features.

ENHANCEMENTS:
- Update bicep types to https://github.com/ms-henglu/bicep-types-az/commit/a915acab5788d890aed774ec818535b44311d16d

BUG FIXES:
- Fix a bug that when apply failed there still are some attributes stored in the state.
- Fix a bug that schema validation requires redundant `name` fields both in resource and in body.

## v1.3.0
FEATURES:
- `azapi`: Support OIDC authentication.

ENHANCEMENTS:
- Update bicep types to https://github.com/ms-henglu/bicep-types-az/commit/78ec1b99699a4bf44869bd13f1b0ed7d92a99c27
- `azapi_resource`: `ignore_missing_property` will also ignore the sensitive properties returned in asterisks.

BUG FIXES:
- Fix a document typo.

## v1.2.0
FEATURES:
- `azapi`: Support `client_certificate_password` option.

ENHANCEMENTS:
- Update bicep types to https://github.com/ms-henglu/bicep-types-az/commit/019b2d62fe84508582b8c54ce3d91c2b4840e624

BUG FIXES:

## v1.1.0
FEATURES:

ENHANCEMENTS:
- Update bicep types to https://github.com/ms-henglu/bicep-types-az/commit/e641570bedc5004498d3e374adb60fdfd3521b09

BUG FIXES:
- `azapi_resource_action`: The `output` is not refreshed when `body` is changed.

## v1.0.0
FEATURES:

ENHANCEMENTS:
- Update bicep types to https://github.com/ms-henglu/bicep-types-az/commit/a6dabb0cd645c17a1accf3ec1be4d7930e982b23

BUG FIXES:

BREAKING CHANGES:
- `azapi_resource`: `ignore_missing_property`'s default value changed from `false` to `true`.
- `azapi_update_resource`: `ignore_missing_property`'s default value changed from `false` to `true`.

## v0.6.0
FEATURES:

ENHANCEMENTS:
- `azapi_resource_action`: Supports `locks` which used to prevent modifying resources at the same time.
- `azapi_resource_action`: Supports parse response which `Content-Type` is `text/plain`.
- Improve validation on `type`, `parent_id` and `resource_id`.
- Update bicep types to https://github.com/ms-henglu/bicep-types-az/commit/5451fcd5e1bf4d8313d475d8e3dc28efc7a77e2a

BUG FIXES:

## v0.5.0
FEATURES:
- **New Data Source**: azapi_resource_action
- **New Resource**: azapi_resource_action

ENHANCEMENTS:
- Update bicep types to https://github.com/ms-henglu/bicep-types-az/commit/813d8bbc9ecf432a2a0ff2769627592fae34369f

BUG FIXES:
- DefaultAzureCredential authentication failed because empty clientId is set

## v0.4.0
FEATURES:

ENHANCEMENTS:
- `azapi_resource`: Supports default api-version when importing existing resource into terraform state.
- `azapi_resource`: Supports `locks` which used to prevent creating/modifying/deleting resources at the same time.
- `azapi_update_resource`: Supports `locks` which used to prevent creating/modifying/deleting resources at the same time.
- `azapi_resource` data source: Supports configuring `resource_id` as an alternative way to configure `name` and `parent_id`.
- `azapi` provider: Supports `partner_id`, `disable_terraform_partner_id` and `disable_terraform_partner_id`.
- Update bicep types to https://github.com/Azure/bicep-types-az/commit/ea703e2aba0d1c024f33124ee2cd34bc0c6084b5

BUG FIXES:

## v0.3.0
FEATURES:

ENHANCEMENTS:
- Update bicep types to https://github.com/Azure/bicep-types-az/commit/644ff521c92ce8d493f6da977af12377f32abffc

BUG FIXES:

## v0.2.1
FEATURES:

ENHANCEMENTS:

BUG FIXES:
- Improve error message for schema validation failure.
- DefaultAzureCredential reads the client ID of a user-assigned managed identity.
- Fix the modification is not working, when use `azapi_update_resource` to modify additional properties.
- Fix crash when use `azapi_update_resource` on a resource whose id is null
- Fix crash when the discriminated type is not in the embedded schema

## v0.2.0
FEATURES:

ENHANCEMENTS:
- Setting `response_export_values = ["*"]` will export the full response body.
- Update bicep types to https://github.com/Azure/bicep-types-az/commit/57f3ecc750648562cf170ef456ef39533872b101

BUG FIXES:
- Fix incorrect ID format in the imported `azapi_resource` resource. 
- Fix incorrect `body` content in the imported `azapi_resource` resource.

## v0.1.1

FEATURES:

ENHANCEMENTS:

BUG FIXES:

- Fix document format.

## v1.1.0

FEATURES:
- **New Data Source**: azapi_resource
- **New Resource**: azapi_resource
- **New Resource**: azapi_update_resource
- **Provider feature**: support default location and default tags

ENHANCEMENTS:

BUG FIXES:<|MERGE_RESOLUTION|>--- conflicted
+++ resolved
@@ -1,12 +1,10 @@
-<<<<<<< HEAD
-## V1.13.0
+## v1.13.0 (unreleased)
 ENHANCEMENTS:
 - `azapi_data_plane_resource` resource: Support `Microsoft.Synapse/workspaces/databases` type.
-=======
-## v1.13.0 (unreleased)
+
 BUG FIXES:
 - Fix a bug that `azapi_resource_action` doesn't support 204 status code as a success response.
->>>>>>> 7853c296
+
 
 ## v1.12.1
 BUG FIXES:
