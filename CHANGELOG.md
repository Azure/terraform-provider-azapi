--- conflicted
+++ resolved
@@ -22,11 +22,9 @@
 - `azapi` resources and data sources: Support `retry` field, which is used to specify the retry configuration.
 - `azapi` resources and data sources: Support `headers` and `query_parameters` fields, which are used to specify the headers and query parameters.
 - `azapi` resources and data sources: The `response_export_values` field supports JMESPath expressions.
-<<<<<<< HEAD
 - Accept `AZURE_CLIENT_ID` and `AZURE_TENANT_ID` environment variables when authenticating using AKS workload identity.
-=======
 - `azapi` provider: Support `oidc_azure_service_connection_id` field, which is used to specify the Azure Service Connection ID for OIDC authentication with Azure DevOps.
->>>>>>> fa9cd6ea
+
 
 ## v1.15.0
 
