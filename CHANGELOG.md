--- conflicted
+++ resolved
@@ -2,14 +2,13 @@
 FEATURES:
 - **New Ephemeral Resource**: azapi_resource_action
 
-<<<<<<< HEAD
 ENHANCEMENTS:
 - `azapi_resource_action` resource, data source: Support `sensitive_response_export_values` field, which is used to specify the sensitive fields to export.
 - `azaapi_resource_action` resource, data source: Support `sensitive_output` field, which is a sensitive computed field that contains the fields exported by `sensitive_response_export_values`.
-=======
+
 BUG FIXES:
 - Fix a bug that query parameters and headers don't work properly with unknown values
->>>>>>> 695e646e
+
 
 ## v2.2.0
 
